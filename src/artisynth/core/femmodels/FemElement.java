/**
 * Copyright (c) 2014, by the Authors: John E Lloyd (UBC)
 *
 * This software is freely available under a 2-clause BSD license. Please see
 * the LICENSE file in the ArtiSynth distribution directory for details.
 */
package artisynth.core.femmodels;

import java.io.IOException;
import java.io.PrintWriter;
import java.util.Deque;
import java.util.LinkedList;
import java.util.List;
import java.util.Map;

import javax.media.opengl.GL2;

import maspack.matrix.Point3d;
import maspack.matrix.VectorNd;
import maspack.properties.PropertyList;
import maspack.properties.PropertyMode;
import maspack.properties.PropertyUtils;
import maspack.render.RenderList;
import maspack.render.RenderProps;
import maspack.render.RenderableUtils;
import maspack.render.Renderer;
import maspack.render.GL.GL2.GL2Viewer;
import maspack.util.IndentingPrintWriter;
import maspack.util.NumberFormat;
import maspack.util.ReaderTokenizer;
import artisynth.core.materials.FemMaterial;
import artisynth.core.materials.MaterialBase;
import artisynth.core.modelbase.ComponentUtils;
import artisynth.core.modelbase.CompositeComponent;
import artisynth.core.modelbase.CopyableComponent;
import artisynth.core.modelbase.DynamicActivityChangeEvent;
import artisynth.core.modelbase.ModelComponent;
import artisynth.core.modelbase.PropertyChangeEvent;
import artisynth.core.modelbase.PropertyChangeListener;
import artisynth.core.modelbase.RenderableComponentBase;
import artisynth.core.modelbase.ScanWriteUtils;
import artisynth.core.modelbase.StructureChangeEvent;
import artisynth.core.util.ScalableUnits;
import artisynth.core.util.ScanToken;

public abstract class FemElement extends RenderableComponentBase
   implements ScalableUnits, CopyableComponent, PropertyChangeListener {
   
   protected double myDensity = 1000;
   protected PropertyMode myDensityMode = PropertyMode.Inherited;
   protected double myMass = 0;
   protected boolean myWarpingStiffnessValidP = false;
   protected boolean myRestVolumeValidP = false;
   protected double myRestVolume = 0;
   protected double myVolume = 0;
   protected boolean myInvertedP = false;
   int myIndex;  // index number for associating with other info

   FemMaterial myMaterial = null;

   public static PropertyList myProps =
      new PropertyList (FemElement.class, RenderableComponentBase.class);

   static {
      myProps.add ("renderProps * *", "render properties", null);
      myProps.addInheritable (
         "density:Inherited", "density", FemModel.DEFAULT_DENSITY);
      myProps.add (
         "material", "model material parameters", null, "XE");
   }

   public PropertyList getAllPropertyInfo() {
      return myProps;
   }

   public FemMaterial getMaterial() {
      return myMaterial;
   }

   public void setMaterial (FemMaterial mat) {
      myMaterial = (FemMaterial)MaterialBase.updateMaterial (
         this, "material", myMaterial, mat);
      // issue DynamicActivityChange in case solve matrix symmetry has changed:
      notifyParentOfChange (DynamicActivityChangeEvent.defaultEvent);
   }

   public FemMaterial getEffectiveMaterial () {
      if (myMaterial != null) {
         return myMaterial;
      }
      ModelComponent grandParent = getGrandParent();
      if (grandParent instanceof FemModel) {
         return ((FemModel)grandParent).myMaterial;
      }
      else {
         return null;
      }
   }

   public void updateNodeMasses (double elementMass) {
      double perNodeMass = elementMass / numNodes();
      FemNode[] nodes = getNodes();
      for (int i = 0; i < nodes.length; i++) {
         nodes[i].addMass (perNodeMass);
      }
   }
   
   protected void updateElementAndNodeMasses () {
      double newMass = myDensity * getRestVolume();
      updateNodeMasses (newMass - myMass);
      myMass = newMass;      
   }

   static FemElement firstElement = null;

   public void setMass (double m) {
      myMass = m;
   }

   public void setDensity (double p) {
      myDensity = p;
      updateElementAndNodeMasses ();
      myDensityMode =
         PropertyUtils.propagateValue (
            this, "density", myDensity, myDensityMode);
   }

   public double getDensity() {
      return myDensity;
   }

   public void setDensityMode (PropertyMode mode) {
      myDensityMode =
         PropertyUtils.setModeAndUpdate (this, "density", myDensityMode, mode);
   }

   public PropertyMode getDensityMode() {
      return myDensityMode;
   }

   public int numNodes() {
      return getNodes().length;
   }

   /** 
    * Returns true if there is a one-to-one mapping between integration points
    * and nodes. If so, this means that nodal values of quantities such as
    * stress and volume can be adequately approximated by averaging the same
    * quantities from all the associated integration points.
    */
   public boolean integrationPointsMapToNodes() {
      return false;
   }

   public abstract FemNode[] getNodes();

   public int getLocalNodeIndex (FemNode p) {
      FemNode[] nodes = getNodes();
      for (int i = 0; i < nodes.length; i++) {
         if (nodes[i] == p) {
            return i;
         }
      }
      return -1;
   }

   public boolean containsNode (FemNode p) {
      FemNode[] nodes = getNodes();
      for (int i = 0; i < nodes.length; i++) {
         if (nodes[i] == p) {
            return true;
         }
      }
      return false;
   }

   /**
    * Returns the most recently computed volume for this element, as determined
    * by computeVolume().
    * 
    * @return element volume
    */
   public double getVolume() {
      return myVolume;
   }

   /** 
    * Computes the volume and partial volumes associated with this element. 
    * The volume result is stored in the element's myVolume 
    * field, and the partial volumes are stored in the myVolumes field.
    * 
    * @return minimum Jacobian value resulting from volume computation
    */
   public abstract double computeVolumes();

   public double getMass() {
      return myMass;
   }

   /**
    * Invalidate data that relies on the element's rest position,
    * such as rest Jacobians and the base stiffness for co-rotated
    * stiffness.
    */
   public void invalidateRestData() {
      myWarpingStiffnessValidP = false;
      myRestVolumeValidP = false;
   }

   public double getRestVolume () {
      if (!myRestVolumeValidP) {
         myRestVolume = computeRestVolumes();
         myRestVolumeValidP = true;
      }
      return myRestVolume;
   }
   
   public void updateRestVolumeAndMass() {
      if (!myRestVolumeValidP) {
         double oldVol = myRestVolume;
         double newVol = computeRestVolumes();
         updateNodeMasses ((newVol*myDensity)-myMass);
         myMass = newVol*myDensity;
         myRestVolume = newVol;
      }
   }

   /** 
    * Computes the rest volume and partial rest volumes associated with this
    * element.
    * 
    * @return element rest volume
    */     
   protected abstract double computeRestVolumes();

   protected abstract void updateWarpingStiffness();

   public abstract void computeWarping();

   protected void printNodeReferences (
      PrintWriter pw, CompositeComponent ancestor) throws IOException {
      pw.println ("nodes=[");
      IndentingPrintWriter.addIndentation (pw, 2);
      FemNode[] nodes = getNodes();
      for (int i = 0; i < nodes.length; i++) {
         pw.print (ComponentUtils.getWritePathName (ancestor, nodes[i])+" ");
      }
      IndentingPrintWriter.addIndentation (pw, -2);
      pw.println ("]");
   }

   protected boolean scanItem (ReaderTokenizer rtok, Deque<ScanToken> tokens)
      throws IOException {
      int cnt;

      rtok.nextToken();      
      if ((cnt=scanAndStoreReferences (rtok, "nodes", tokens)) >= 0) {
         if (cnt != numNodes()) {
            throw new IOException (
               "Expecting "+numNodes()+" node references, got "+cnt+
               ", line " + rtok.lineno());
         }
         return true;
      }
      rtok.pushBack();
      return super.scanItem (rtok, tokens);
   }
   protected boolean postscanItem (
   Deque<ScanToken> tokens, CompositeComponent ancestor) throws IOException {

      if (postscanAttributeName (tokens, "nodes")) {
         FemNode[] refs = ScanWriteUtils.postscanReferences (
            tokens, FemNode.class, ancestor);
         FemNode[] nodes = getNodes();
         for (int i=0; i<nodes.length; i++) {
            nodes[i] = refs[i];
         }
         return true;
      }
      return super.postscanItem (tokens, ancestor);
   }

   protected void writeItems (
      PrintWriter pw, NumberFormat fmt, CompositeComponent ancestor)
      throws IOException {
      printNodeReferences (pw, ancestor);
      super.writeItems (pw, fmt, ancestor);
   }

   /* ======== Renderable implementation ======= */

   public RenderProps createRenderProps() {
      return RenderProps.createLineFaceProps (this);
   }

   public void prerender (RenderList list) {
      // nothing to do
   }

   public void updateBounds (Point3d pmin, Point3d pmax) {
      // nothing to do
   }

   protected abstract void renderEdges (Renderer renderer, RenderProps props);

   public void render(Renderer renderer, RenderProps rprops, int flags) {
      
      if (rprops.getLineWidth() > 0) {
         switch (rprops.getLineStyle()) {
            case LINE: {
<<<<<<< HEAD
               
               if (!(renderer instanceof GL2Viewer)) {
                  return;
               }
               GL2Viewer viewer = (GL2Viewer)renderer;
               GL2 gl = viewer.getGL2();
               
=======
               //GL2 gl = renderer.getGL2();
>>>>>>> c5502de3
               renderer.setLightingEnabled (false);
               renderer.setLineWidth (rprops.getLineWidth());
               renderer.setColor (
                  rprops.getLineColorArray(), isSelected());
               renderEdges (renderer, rprops);
               renderer.setLineWidth (1);
               renderer.setLightingEnabled (true);
               break;
            }
            case CYLINDER: {
               renderer.setMaterialAndShading (
                  rprops, myRenderProps.getLineMaterial(), isSelected());
               renderEdges (renderer,rprops);
               renderer.restoreShading (rprops);
               break;
            }
            default:
               break;
         }
      }
   }
   
   public void render (Renderer renderer, int flags) {
      render(renderer, myRenderProps, flags);
   }

   public void getSelection (LinkedList<Object> list, int qid) {
   }
   
   public void scaleDistance (double s) {
      myDensity /= (s * s * s);
      //      myE /= s;
      invalidateRestData();
      if (myRenderProps != null) {
         RenderableUtils.cloneRenderProps (this);
         myRenderProps.scaleDistance (s);
      }
      if (myMaterial != null) {
         myMaterial.scaleDistance (s);
      }
   }

   public void scaleMass (double s) {
      myDensity *= s;
      // myE *= s;
      invalidateRestData();
   }

   /**
    * Returns a string giving the node numbers associated with this element.
    * 
    * @return node index string
    */
   public String numberString() {
      StringBuilder buf = new StringBuilder (256);
      FemNode[] nodes = getNodes();
      for (int i = 0; i < nodes.length; i++) {
         if (i > 0) {
            buf.append (' ');
         }
         buf.append (nodes[i].getNumber());
      }
      return buf.toString();
   }

   /**
    * Used by the internal FEM code to mark whether or not this element is 
    * inverted. An element is inverted if the deformation gradient has a 
    * non-positive determinant at one or more integration points.
    * 
    * @param inverted if <code>true</code>, marks this element as inverted.
    */
   public void setInverted (boolean inverted) {
      myInvertedP = inverted;
   }

   /**
    * Returns true if this element has been marked as inverted by the FEM code.
    * 
    * @return true if this element has been marked as inverted.
    */
   public boolean isInverted() {
      return myInvertedP;
   }

   public boolean getMarkerCoordinates (
      VectorNd coords, Point3d pnt, boolean checkInside) {
      return false;
   }

   /** 
    * Returns true if at least one node in this element is active
    * 
    * @return true if one or more nodes are active
    */
   public boolean hasActiveNodes() {
      FemNode[] nodes = getNodes();
      for (int i=0; i<nodes.length; i++) {
         if (nodes[i].isActive()) {
            return true;
         }
      }
      return false;
   }

   /** 
    * Returns true if at least one node in this element is controllable
    * 
    * @return true if one or more nodes are controllable
    */
   public boolean hasControllableNodes() {
      FemNode[] nodes = getNodes();
      for (int i=0; i<nodes.length; i++) {
         if (nodes[i].isControllable()) {
            return true;
         }
      }
      return false;
   }

   /**
    * {@inheritDoc}
    */
   public boolean isDuplicatable() {
      return false;
   }
   
   /**
    * {@inheritDoc}
    */
   public boolean getCopyReferences (
      List<ModelComponent> refs, ModelComponent ancestor) {
      return false;
   }

   public int getIndex() {
      return myIndex;
   }
   
   public void setIndex(int idx) {
      myIndex = idx;
   }

   /**
    * {@inheritDoc}
    */
   public void getHardReferences (List<ModelComponent> refs) {
      super.getHardReferences (refs);
      for (FemNode n : getNodes()) {
         refs.add (n);
      }
   }

   @Override
   public FemElement copy (
      int flags, Map<ModelComponent,ModelComponent> copyMap) {
      FemElement e = (FemElement)super.copy (flags, copyMap);

      e.myDensityMode = PropertyMode.Inherited;
      e.myDensity = myDensity;
      e.myMass = myMass;
      e.myWarpingStiffnessValidP = false;
      e.myRestVolumeValidP = false;
      e.myRestVolume = 0;
      e.myVolume = 0;
      
      e.myInvertedP = false;
      e.setMaterial (myMaterial);

      return e;
   }

   public void propertyChanged (PropertyChangeEvent e) {
      if (e.getHost() instanceof FemMaterial) {
         invalidateRestData();
         if (e.getPropertyName().equals ("viscoBehavior")) {
            // issue a structure change event in order to invalidate WayPoints
            notifyParentOfChange (new StructureChangeEvent (this));
         }
      }
   }
   

}<|MERGE_RESOLUTION|>--- conflicted
+++ resolved
@@ -308,17 +308,6 @@
       if (rprops.getLineWidth() > 0) {
          switch (rprops.getLineStyle()) {
             case LINE: {
-<<<<<<< HEAD
-               
-               if (!(renderer instanceof GL2Viewer)) {
-                  return;
-               }
-               GL2Viewer viewer = (GL2Viewer)renderer;
-               GL2 gl = viewer.getGL2();
-               
-=======
-               //GL2 gl = renderer.getGL2();
->>>>>>> c5502de3
                renderer.setLightingEnabled (false);
                renderer.setLineWidth (rprops.getLineWidth());
                renderer.setColor (
