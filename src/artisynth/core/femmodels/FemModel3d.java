/**
 * Copyright (c) 2014, by the Authors: John E Lloyd (UBC)
 *
 * This software is freely available under a 2-clause BSD license. Please see
 * the LICENSE file in the ArtiSynth distribution directory for details.
 */
package artisynth.core.femmodels;

import java.io.IOException;
import java.io.PrintWriter;
import java.util.ArrayList;
import java.util.Collection;
import java.util.Deque;
import java.util.HashMap;
import java.util.HashSet;
import java.util.LinkedList;
import java.util.List;
import java.util.Map;

import artisynth.core.materials.FemMaterial;
import artisynth.core.materials.IncompressibleMaterial;
import artisynth.core.materials.IncompressibleMaterial.BulkPotential;
import artisynth.core.materials.ViscoelasticBehavior;
import artisynth.core.materials.ViscoelasticState;
import artisynth.core.mechmodels.BodyConnector;
import artisynth.core.mechmodels.Collidable;
import artisynth.core.mechmodels.ConnectableBody;
import artisynth.core.mechmodels.DynamicAttachment;
import artisynth.core.mechmodels.DynamicComponent;
import artisynth.core.mechmodels.Frame;
import artisynth.core.mechmodels.HasAuxState;
import artisynth.core.mechmodels.HasSurfaceMesh;
import artisynth.core.mechmodels.MechSystemModel;
import artisynth.core.mechmodels.MeshComponent;
import artisynth.core.mechmodels.MeshComponentList;
import artisynth.core.mechmodels.Point;
import artisynth.core.mechmodels.PointAttachable;
import artisynth.core.mechmodels.PointAttachment;
import artisynth.core.mechmodels.PointList;
import artisynth.core.mechmodels.PointParticleAttachment;
import artisynth.core.modelbase.ComponentChangeEvent;
import artisynth.core.modelbase.ComponentChangeEvent.Code;
import artisynth.core.modelbase.ComponentUtils;
import artisynth.core.modelbase.CompositeComponent;
import artisynth.core.modelbase.CopyableComponent;
import artisynth.core.modelbase.ModelComponent;
import artisynth.core.modelbase.ModelComponentBase;
import artisynth.core.modelbase.RenderableComponentList;
import artisynth.core.modelbase.StepAdjustment;
import artisynth.core.modelbase.StructureChangeEvent;
import artisynth.core.modelbase.TransformGeometryContext;
import artisynth.core.modelbase.TransformableGeometry;
import artisynth.core.util.ArtisynthIO;
import artisynth.core.util.IntegerToken;
import artisynth.core.util.ScalableUnits;
import artisynth.core.util.ScanToken;
import artisynth.core.util.StringToken;
import maspack.geometry.AABBTree;
import maspack.geometry.BVFeatureQuery;
import maspack.geometry.BVNode;
import maspack.geometry.BVTree;
import maspack.geometry.Boundable;
import maspack.geometry.Face;
import maspack.geometry.GeometryTransformer;
import maspack.geometry.MeshBase;
import maspack.geometry.PolygonalMesh;
import maspack.geometry.Vertex3d;
import maspack.matrix.AffineTransform3dBase;
import maspack.matrix.DenseMatrix;
import maspack.matrix.EigenDecomposition;
import maspack.matrix.Matrix;
import maspack.matrix.Matrix3d;
import maspack.matrix.Matrix3x1Block;
import maspack.matrix.Matrix3x3Block;
import maspack.matrix.Matrix3x6Block;
import maspack.matrix.Matrix6d;
import maspack.matrix.Matrix6dBlock;
import maspack.matrix.Matrix6x3Block;
import maspack.matrix.MatrixBlock;
import maspack.matrix.MatrixNd;
import maspack.matrix.NumericalException;
import maspack.matrix.Point3d;
import maspack.matrix.RigidTransform3d;
import maspack.matrix.RotationMatrix3d;
import maspack.matrix.SparseBlockMatrix;
import maspack.matrix.SparseNumberedBlockMatrix;
import maspack.matrix.SymmetricMatrix3d;
import maspack.matrix.Vector2d;
import maspack.matrix.Vector3d;
import maspack.matrix.VectorNd;
import maspack.matrix.VectorNi;
import maspack.properties.PropertyList;
import maspack.properties.PropertyMode;
import maspack.properties.PropertyUtils;
import maspack.render.RenderList;
import maspack.render.Renderer;
import maspack.render.color.ColorMapBase;
import maspack.render.color.HueColorMap;
import maspack.spatialmotion.SpatialInertia;
import maspack.spatialmotion.Twist;
import maspack.spatialmotion.Wrench;
import maspack.util.ArraySupport;
import maspack.util.DataBuffer;
import maspack.util.DoubleInterval;
import maspack.util.EnumRange;
import maspack.util.FunctionTimer;
import maspack.util.IndentingPrintWriter;
import maspack.util.InternalErrorException;
import maspack.util.NumberFormat;
import maspack.util.Range;
import maspack.util.ReaderTokenizer;
import maspack.util.TestException;

public class FemModel3d extends FemModel
implements TransformableGeometry, ScalableUnits, MechSystemModel, Collidable,
CopyableComponent, HasAuxState, HasSurfaceMesh,
PointAttachable, ConnectableBody {

   protected FemModelFrame myFrame;
   protected FrameFem3dConstraint myFrameConstraint;
   protected boolean myFrameRelativeP;
   public static boolean useFrameRelativeCouplingMasses = false;

   protected PointList<FemNode3d> myNodes;
   protected ArrayList<BodyConnector> myConnectors;

   // protected ArrayList<LinkedList<FemElement3d>> myElementNeighbors;

   public static boolean abortOnInvertedElems = false;
   public static boolean checkTangentStability = false;
   public static boolean noIncompressStiffnessDamping = false;
   // if the minimum real detJ for all elements is <= this number,
   // then request a step size reduction:
   public static double detJStepReductionLimit = 0.01;
   // This will disable detJ step reduction:
   // public static double detJStepReductionLimit = -Double.MAX_VALUE;

   // fraction of element mass that should be added to the FemFrame
   // when operating in frame-relative mode
   public static double frameMassFraction = 0.0;

   protected boolean myAbortOnInvertedElems = abortOnInvertedElems;
   protected boolean myWarnOnInvertedElems = true;
   protected boolean myCheckForInvertedElems = true;

   protected FunctionTimer timer = new FunctionTimer();

   protected void timerStart() {
      timer.start();
   }

   protected void timerStop(String msg) {
      timer.stop();
      System.out.println(msg + ": " + timer.result(1));
   }

   protected FemElement3dList myElements;
   protected AuxMaterialBundleList myAuxiliaryMaterialList;

   // private String mySolveMatrixFile = "solve.mat";
   private String mySolveMatrixFile = null;

   // private boolean myIncompressibleP = false;
   private double myIncompCompliance = 0;
   public static IncompMethod DEFAULT_HARD_INCOMP = IncompMethod.OFF;
   private IncompMethod myHardIncompMethod = DEFAULT_HARD_INCOMP;
   private boolean myHardIncompMethodValidP = false;
   public static IncompMethod DEFAULT_SOFT_INCOMP = IncompMethod.AUTO;
   private IncompMethod mySoftIncompMethod = DEFAULT_SOFT_INCOMP;
   private boolean mySoftIncompMethodValidP = false;

   // extra blocks in the solve matrix for soft nodel incomp stiffness;
   // needed for soft nodal incompressibility
   protected boolean myNodalIncompBlocksAllocatedP = false;
   // incompressibility constraints attached to each FemNodeNeighbour;
   // needed for hard and soft nodal incompressibility
   protected boolean myNodalIncompConstraintsAllocatedP = false;
   protected boolean myHardIncompConfigValidP = false;
   protected boolean myNodalRestVolumesValidP = false;
   //private boolean myHardIncompConstraintsChangedP = true;
   private double myHardIncompUpdateTime = -1;

   // total number of incompressibility constraints (GT.colSize(), not blocks)
   private int myNumIncompressConstraints = 0;

   private VectorNd myDg = null;
   private VectorNd myIncompressLambda = new VectorNd();

   // keep track of the number of tet, hex, and quadratic elements
   private int myNumTetElements = 0;
   private int myNumNodalMappedElements = 0;
   private int myNumNodalInterpolatedElements = 0;
   private int myNumQuadraticElements = 0;

   protected double myMinDetJ; // used to record inverted elements
   protected FemElement3d myMinDetJElement = null; // element with "worst" DetJ
   protected int myNumInverted = 0; // used to tally number of inverted elements

   private static double DEFAULT_ELEMENT_WIDGET_SIZE = 0.0;
   private double myElementWidgetSize = DEFAULT_ELEMENT_WIDGET_SIZE;
   PropertyMode myElementWidgetSizeMode = PropertyMode.Inherited;

   protected static final Collidability DEFAULT_COLLIDABILITY =
      Collidability.ALL;   
   protected Collidability myCollidability = DEFAULT_COLLIDABILITY;

   // maximum number of pressure DOFs that can occur in an element
   private static int MAX_PRESSURE_VALS = 8;
   // maximum number of nodes for elements associated with nodal
   // incompressibility
   private static int MAX_NODAL_INCOMP_NODES = 8;

   // temp space for computing pressures
   protected VectorNd myPressures = new VectorNd(MAX_PRESSURE_VALS);
   protected MatrixNd myRinv = new MatrixNd();
   // temp space for computing pressure stiffness
   protected double[] myKp = new double[MAX_PRESSURE_VALS];
   // temp space for computing nodal incompressibility constraints
   protected Vector3d[] myNodalConstraints = new Vector3d[MAX_NODAL_INCOMP_NODES];
   // temp for computing element-wise linear stiffness strain
   protected SymmetricMatrix3d myEps = new SymmetricMatrix3d();

   // protected ArrayList<FemSurface> myEmbeddedSurfaces;
   protected MeshComponentList<FemMeshComp> myMeshList;

   HashMap<FemElement3d,int[]> ansysElemProps = new HashMap<FemElement3d,int[]>();

   // protected boolean myClearMeshColoring = false;
   protected boolean myComputeNodalStress = false;
   protected boolean myComputeNodalStrain = false;
   // protected boolean mySubSurfaceRendering = true;

   protected ColorMapBase myColorMap;
   protected PropertyMode myColorMapMode = PropertyMode.Inherited;

   static float[] myInvertedColor = new float[] { 1f, 0f, 0f};

   public static PropertyList myProps =
      new PropertyList(FemModel3d.class, FemModel.class);

   static {
      myProps.add (
         "axisLength * *", "length of rendered frame axes", 0);
      myProps.add (
         "frameRelative isFrameRelative",
         "compute displacements with respect to the coordinate frame",
         false);
      myProps.add(
         "incompressible",
         "Enforce incompressibility using constraints", DEFAULT_HARD_INCOMP);
      myProps.add(
         "softIncompMethod", "method of enforcing soft incompressibility",
         DEFAULT_SOFT_INCOMP);
      myProps.add(
         "incompCompliance",
         "Compliance for incompressibilty constraints", 0, "[0,inf]");
      myProps.addInheritable(
         "elementWidgetSize:Inherited",
         "size of rendered widget in each element's center",
         DEFAULT_ELEMENT_WIDGET_SIZE, "[0,1]");
      myProps.addInheritable("colorMap:Inherited", "color map for stress/strain", 
         createDefaultColorMap(), "CE");
      myProps.add (
         "collidable", 
         "sets the collidability of the FEM", DEFAULT_COLLIDABILITY);
   }

   public PropertyList getAllPropertyInfo() {
      return myProps;
   }

   /* --- Property Methods --- */

   public double getAxisLength() {
      return myFrame.getAxisLength();
   }

   public void setAxisLength (double len) {
      myFrame.setAxisLength (len);
   }

   public boolean isFrameRelative() {
      return myFrameRelativeP;
   }

   public void setFrameRelative (boolean enable) {
      if (myFrameRelativeP != enable) {
         myFrameRelativeP = enable;
         if (enable) {
            System.out.println ("Frame relative ENABLED");
         }
         Frame frame = enable ? myFrame : null;
         for (int i=0; i<myNodes.size(); i++) {
            myNodes.get(i).setFrame (frame);
         }
         notifyStructureChanged(this);
      }
   }

   public void setElementWidgetSize(double size) {
      myElementWidgetSize = size;
      myElementWidgetSizeMode =
         PropertyUtils.propagateValue(
            this, "elementWidgetSize",
            myElementWidgetSize, myElementWidgetSizeMode);
   }

   public double getElementWidgetSize() {
      return myElementWidgetSize;
   }

   public void setElementWidgetSizeMode(PropertyMode mode) {
      myElementWidgetSizeMode =
         PropertyUtils.setModeAndUpdate(
            this, "elementWidgetSize", myElementWidgetSizeMode, mode);
   }

   public PropertyMode getElementWidgetSizeMode() {
      return myElementWidgetSizeMode;
   }

   public IncompMethod getIncompressible() {
      return getHardIncompMethod();
   }

   private boolean softNodalIncompressAllowed() {
      int numAllowedElements = numTetElements() + numNodalMappedElements() 
         + numNodalInterpolatedElements();
      return ( myMaterial.isIncompressible() && 
         numAllowedElements == myElements.size());
   }

   private boolean hardNodalIncompressAllowed() {
      int numAllowedElements = numTetElements() + numNodalMappedElements() 
      + numNodalInterpolatedElements();
      return (numAllowedElements == myElements.size());
   }

   public IncompMethod getHardIncompMethod() {
      if (!myHardIncompMethodValidP) {
         if (!hardNodalIncompressAllowed() &&
            (myHardIncompMethod == IncompMethod.NODAL ||
            myHardIncompMethod == IncompMethod.AUTO ||
            myHardIncompMethod == IncompMethod.ON)) {
            myHardIncompMethod = IncompMethod.ELEMENT;
         }
         else if (myHardIncompMethod == IncompMethod.AUTO ||
            myHardIncompMethod == IncompMethod.ON) {
            if (myElements.size() > numActiveNodes()) {
               myHardIncompMethod = IncompMethod.NODAL;
            }
            else {
               myHardIncompMethod = IncompMethod.ELEMENT;
            }
         }
         myHardIncompMethodValidP = true;
      }
      return myHardIncompMethod;
   }

   public void setIncompressible(IncompMethod method) {
      if (method == IncompMethod.FULL) {
         throw new IllegalArgumentException(
            "Unsupported method: " + method);
      }
      myHardIncompMethod = method;
      myHardIncompConfigValidP = false;
      //myHardIncompConstraintsChangedP = true;
      myHardIncompMethodValidP = false;
   }

   public Range getIncompressibleRange() {
      return new EnumRange<IncompMethod>(
         IncompMethod.class, new IncompMethod[] {
                                                 IncompMethod.NODAL,
                                                 IncompMethod.ELEMENT,
                                                 IncompMethod.AUTO,
                                                 IncompMethod.ON,
                                                 IncompMethod.OFF });
   }

   /**
    * Transforms a requested soft incompressible method into an allowed one.
    */
   protected IncompMethod getAllowedSoftIncompMethod (IncompMethod method) {
      if (myElements == null) {
         // can't evaluate without element information
         return method; 
      }
      if (!softNodalIncompressAllowed() &&
         (method == IncompMethod.NODAL ||
         method == IncompMethod.AUTO)) {
         method = IncompMethod.ELEMENT;
      }
      else if (mySoftIncompMethod == IncompMethod.AUTO) {
         if (myElements.size() > numActiveNodes()) {
            method = IncompMethod.NODAL;
         }
         else {
            method = IncompMethod.ELEMENT;
         }
      }
      return method;
   }

   protected void updateSoftIncompMethod () {
      setSoftIncompMethod (mySoftIncompMethod);
   }

   public void setSoftIncompMethod(IncompMethod method) {
      //      if (method == IncompMethod.ON ||
      //         method == IncompMethod.OFF) {
      //         throw new IllegalArgumentException(
      //            "Unsupported method: " + method);
      //      }
      if (method == IncompMethod.ON) {
         method = IncompMethod.AUTO;
      }
      IncompMethod old = mySoftIncompMethod;
      // evaluate which soft incomp method is allowed
      mySoftIncompMethod = getAllowedSoftIncompMethod (method);
      if ((mySoftIncompMethod == IncompMethod.NODAL) !=
         (old == IncompMethod.NODAL)) {
         // if the method changed to or from NODAL, send a structure changed
         // event because this means that the system matrix will change
         // by adding or NODAL incompressibility blocks
         notifyStructureChanged (this);
      }
   }

   public IncompMethod getSoftIncompMethod() {
      // update allowed soft incomp method if necessary. If the method
      // has changed, we assume that the appropriate structure change
      // notification has been sent by whatever caused the change in
      // the first place.
      mySoftIncompMethod = getAllowedSoftIncompMethod (mySoftIncompMethod);
      return mySoftIncompMethod;
   }

   public Range getSoftIncompMethodRange() {
      return new EnumRange<IncompMethod>(
         IncompMethod.class, new IncompMethod[] {
                                                 IncompMethod.NODAL,
                                                 IncompMethod.ELEMENT,
                                                 IncompMethod.AUTO,
                                                 IncompMethod.FULL});
   }

   public double getIncompCompliance() {
      return myIncompCompliance;
   }

   public void setIncompCompliance(double c) {
      if (c < 0) {
         throw new IllegalArgumentException("compliance must be non-negative");
      }
      myIncompCompliance = c;
   }

   public static ColorMapBase createDefaultColorMap() {
      return new HueColorMap(0.7, 0);
   }

   public ColorMapBase getColorMap() {
      return myColorMap;
   }

   public void setColorMap(ColorMapBase colorMap) {
      myColorMap = colorMap;
      myColorMapMode =
         PropertyUtils.propagateValue(
            this, "colorMap", colorMap, myColorMapMode);
   }

   public PropertyMode getColorMapMode() {
      return myColorMapMode;
   }

   public void setColorMapMode(PropertyMode mode) {
      if (mode != myColorMapMode) {
         myColorMapMode = PropertyUtils.setModeAndUpdate(
            this, "colorMap", myColorMapMode, mode);
      }
   }

   @Override
   public Collidability getCollidable () {
      getSurfaceMesh(); // build surface mesh if necessary
      return myCollidability;
   }

   public void setCollidable (Collidability c) {
      if (myCollidability != c) {
         myCollidability = c;
         notifyParentOfChange (new StructureChangeEvent (this));
      }
   }

   protected void setDefaultValues() {
      super.setDefaultValues();
      myDensity = DEFAULT_DENSITY;
      myStiffnessDamping = DEFAULT_STIFFNESS_DAMPING;
      myMassDamping = DEFAULT_MASS_DAMPING;
      myElementWidgetSize = DEFAULT_ELEMENT_WIDGET_SIZE;
      myElementWidgetSizeMode = PropertyMode.Inherited;
      myHardIncompMethod = DEFAULT_HARD_INCOMP;
      mySoftIncompMethod = DEFAULT_SOFT_INCOMP;
      myColorMap = createDefaultColorMap();
      setMaterial(createDefaultMaterial());
      myAutoGenerateSurface = defaultAutoGenerateSurface;
   }

   /* --- Material Methods --- */
   
   public void setMaterial(FemMaterial mat) {
      mySoftIncompMethodValidP = false;
      super.setMaterial(mat);
      updateSoftIncompMethod();
   }

   private FemMaterial getElementMaterial(FemElement3d e) {
      FemMaterial mat = e.getMaterial();
      if (mat == null) {
         mat = myMaterial;
      }
      return mat;
   }
   
   public void setComputeNodalStress(boolean enable) {
      if (enable != myComputeNodalStress) {
         myComputeNodalStress = enable;
         if (!enable) {
            // release memory used for computing stress
            for (FemNode3d n : myNodes) {
               n.myAvgStress = null;
            }
         }
      }
   }

   public void setComputeNodalStrain(boolean enable) {
      if (enable != myComputeNodalStrain) {
         myComputeNodalStrain = enable;
         if (!enable) {
            // release memory used for computing strain
            for (FemNode3d n : myNodes) {
               n.myAvgStrain = null;
            }
         }
      }
   }

   public FemModel3d () {
      this(null);
   }

   public FemModel3d (String name) {
      super(name);
      setDefaultValues();
      for (int i = 0; i < MAX_NODAL_INCOMP_NODES; i++) {
         myNodalConstraints[i] = new Vector3d();
      }
      myMeshList.addFixed (createSurfaceMeshComponent());
   }

   /**
    * Creates a surface mesh component in the first location of the mesh list
    */
   protected FemMeshComp createSurfaceMeshComponent() {
      FemMeshComp surf = new FemMeshComp(this);
      surf.setName(DEFAULT_SURFACEMESH_NAME);
      surf.setSurfaceRendering(getSurfaceRendering());
      surf.markSurfaceMesh(true);
      surf.setCollidable (Collidability.EXTERNAL);
      return surf;
   }      

   protected void initializeChildComponents() {
      myFrame = new FemModelFrame ("frame");
      myNodes = new PointList<FemNode3d>(FemNode3d.class, "nodes", "n");
      myElements = new FemElement3dList("elements", "e");
      myAuxiliaryMaterialList = new AuxMaterialBundleList("materials", "mat");
      myMeshList =  new MeshComponentList<FemMeshComp>(
         FemMeshComp.class, "meshes", "msh");
      addFixed(myFrame);
      addFixed(myNodes);
      addFixed(myElements);
      addFixed(myAuxiliaryMaterialList);
      addFixed(myMeshList);
      super.initializeChildComponents();
   }

   public void addMaterialBundle(AuxMaterialBundle bundle) {
      if (!myAuxiliaryMaterialList.contains(bundle)) {
         for (AuxMaterialElementDesc d : bundle.getElements()) {
            bundle.checkElementDesc(this, d);
         }
         myAuxiliaryMaterialList.add(bundle);
      }
   }

   public boolean removeMaterialBundle(AuxMaterialBundle bundle) {
      return myAuxiliaryMaterialList.remove(bundle);
   }

   public void clearMaterialBundles() {
      myAuxiliaryMaterialList.removeAll();
   }

   public RenderableComponentList<AuxMaterialBundle> getMaterialBundles() {
      return myAuxiliaryMaterialList;
   }

   /* --- Node Methods --- */

   @Override
   public PointList<FemNode3d> getNodes() {
      return myNodes;
   }

   @Override
   public FemNode3d getNode(int idx) {
      return myNodes.get(idx);
   }

   @Override
   public FemNode3d getByNumber(int num) {
      return myNodes.getByNumber(num);
   }

   public void addNode(FemNode3d p) {
      myNodes.add(p);
   }

   public void addNodes(Collection<? extends FemNode3d> nodes) {
      myNodes.addAll(nodes);
   }

   public void addNumberedNode(FemNode3d p, int number) {
      myNodes.addNumbered(p, number);
   }

   public boolean removeNode(FemNode3d p) {

      // check if any elements dependent on this node
      LinkedList<FemElement3d> elems = p.getElementDependencies();
      for (FemElement3d elem : elems) {
         if (myElements.contains(elem)) {
            System.err.println("Error: unable to remove node because some elements still depend on it");
            return false;
         }
      }

      // make sure no surfaces depend on it
      for (FemMeshComp fm : myMeshList) {
         if (myAutoGenerateSurface && fm.isSurfaceMesh()) {
            // ignore autogenerated surface mesh
            mySurfaceMeshValid = false;
         } else if (fm.hasNodeDependency(p)) {
            System.err.println("Error: unable to remove node because the mesh '" 
               + fm.getName() + "' still depends on it");
            return false;
         }
      }
      myInternalSurfaceMeshComp = null;


      if (myNodes.remove(p)) {
         return true;
      }
      return false;
   }

   public LinkedList<FemNodeNeighbor> getNodeNeighbors(FemNode3d node) {
      return node.getNodeNeighbors();
   }

   private LinkedList<FemNodeNeighbor> myEmptyNeighborList =
      new LinkedList<FemNodeNeighbor>();

   /**
    * Gets the indirect neighbors for a node. This is used when computing
    * soft nodal-based incompressibility. See the documentation in
    * FemNode3d.getIndirectNeighbors().
    */
   protected LinkedList<FemNodeNeighbor> getIndirectNeighbors(FemNode3d node) {
      LinkedList<FemNodeNeighbor> indirect;
      if ((indirect = node.getIndirectNeighbors()) != null) {
         return indirect;
      }
      else {
         // returning a default empty list if indirect == null
         return myEmptyNeighborList;
      }
   }

   static boolean containsNode(FemNode3d n, FemNode[] nodes) {
      for (int i = 0; i < nodes.length; i++) {
         if (nodes[i] == n) {
            return true;
         }
      }
      return false;
   }
   
   /* --- Element Methods --- */
   
   @Override
   public FemElement3d getElement(int idx) {
      return myElements.get(idx);
   }

   public FemElement3d getElementByNumber(int num) {
      return myElements.getByNumber(num);
   }

   @Override
   public RenderableComponentList<FemElement3d> getElements() {
      return myElements;
   }

   public LinkedList<FemElement3d> getElementNeighbors(FemNode3d node) {
      return node.getElementDependencies();
   }

   public FemElement3d getSurfaceElement (Face face) {
      return getSurfaceMeshComp().getFaceElement (face);
   }

   public void addElement(FemElement3d e) {
      myElements.add(e);
      if (myAutoGenerateSurface) {
         mySurfaceMeshValid = false;
         myInternalSurfaceMeshComp = null;
      }
   }

   public void addElements(Collection<? extends FemElement3d> elems) {
      for (FemElement3d elem : elems) {
         addElement(elem);
      }
   }

   public void addNumberedElement(FemElement3d e, int elemId) {
      myElements.addNumbered(e, elemId);
      if (myAutoGenerateSurface) {
         mySurfaceMeshValid = false;
         myInternalSurfaceMeshComp = null;
      }
   }

   public boolean removeElement(FemElement3d e) {
      boolean success = myElements.remove(e);
      if (myAutoGenerateSurface) {
         mySurfaceMeshValid = false;
         myInternalSurfaceMeshComp = null;
      }
      return success;
   }

   public void clearElements() {
      myElements.removeAll();
      for (int i = 0; i < myNodes.size(); i++) {
         myNodes.get(i).clearMass();
      }
      if (myAutoGenerateSurface) {
         mySurfaceMeshValid = false;
         myInternalSurfaceMeshComp = null;
      }
   }

   /* --- Marker Methods --- */

   /**
    * Adds a marker to this FemModel. If the marker has not already been
    * set (i.e., if no nodes or elements have been assigned to it), then
    * it is attached to the nearest element in the model. This is either
    * the containing element, or the nearest element on the model's surface.
    * 
    * @param mkr
    * marker point to add to the model
    */
   public void addMarker (FemMarker mkr) {
      if (mkr.getAttachment().numMasters() == 0) {
         FemElement3d elem = findContainingElement(mkr.getPosition());
         if (elem == null) {
            Point3d newLoc = new Point3d();
            elem = findNearestSurfaceElement(newLoc, mkr.getPosition());
            mkr.setPosition(newLoc);
         }
         addMarker(mkr, elem);
      }
      else {
         super.addMarker (mkr);
      }
   }

   /**
    * Creates and adds a marker to this FemModel. The element to which it
    * belongs is determined automatically. If the marker's current position
    * does not lie within the model, it is projected onto the model's surface.
    * 
    * @param pos
    * position to place a marker in the model
    * @return created marker
    */
   public FemMarker addMarker (Point3d pos) {
      return addMarker(pos, true);
   }

   /**
    * Creates and adds a marker to this FemModel. The element to which it
    * belongs is determined automatically. If the marker's current position
    * does not lie within the model and {@code project == true}, it will be
    * projected onto the model's surface.
    * 
    * @param pos
    * position to place a marker in the model
    * @param project
    * if true and pnt is outside the model, projects to the nearest point
    * on the surface.  Otherwise, uses the original position.
    * @return created marker
    */
   public FemMarker addMarker(Point3d pos, boolean project) {
      FemMarker mkr = new FemMarker();
      FemElement3d elem = findContainingElement(pos);
      if (elem == null) {
         Point3d newLoc = new Point3d();
         elem = findNearestSurfaceElement(newLoc, pos);
         if (project) {
            mkr.setPosition(newLoc);
         } else {
            mkr.setPosition(pos);
         }
      } else {
         mkr.setPosition(pos);
      }
      addMarker(mkr, elem);
      return mkr;
   }
   
   public FemMarker addNumberedMarker(Point3d pos, int markerId) {
      return addNumberedMarker(pos, true, markerId);
   }

   public FemMarker addNumberedMarker(Point3d pos, boolean project, int markerId) {
      FemMarker mkr = new FemMarker();
      FemElement3d elem = findContainingElement(pos);
      if (elem == null) {
         Point3d newLoc = new Point3d();
         elem = findNearestSurfaceElement(newLoc, pos);
         if (project) {
            mkr.setPosition(newLoc);
         } else {
            mkr.setPosition(pos);
         }
      } else {
         mkr.setPosition(pos);
      }
      addMarker(mkr, elem, markerId);
      return mkr;
   }

   /* --- Nearest Node and Element Query Methods --- */
   
   /**
    * Returns the element within an FEM that contains a specified
    * point, or <code>null</code> if there is no such element.
    * 
    * @param pnt Point for which containing element is desired.
    * @return containing element, or null.
    */
   public FemElement3d findContainingElement(Point3d pnt) {
      BVTree bvtree = getBVTree();
      ArrayList<BVNode> nodes = new ArrayList<BVNode>(16);
      bvtree.intersectPoint(nodes, pnt);
      if (nodes.size() == 0) {
         return null;
      }
      for (BVNode n : nodes) {
         Boundable[] elements = n.getElements();
         for (int i = 0; i < elements.length; i++) {
            boolean inside = ((FemElement3d)elements[i]).isInside(pnt);
            if (inside) {
               return (FemElement3d)elements[i];
            }
         }
      }
      return null;
   }

   /**
    * Returns the nearest surface element to a specified point,
    * which is found by projecting the point onto the FEM surface.
    * The location of the projection is returned in <code>loc</code>.
    * 
    * @param loc Projected location of the point onto the surface.
    * @param pnt Point for which nearest surface element is desired.
    * @return Nearest surface element.
    */
   public FemElement3d findNearestSurfaceElement(Point3d loc, Point3d pnt) {
      Vector2d coords = new Vector2d();
      PolygonalMesh surf = getSurfaceMesh();
      if (surf == null || surf.numFaces() == 0) {
         surf = getInternalSurfaceMesh();
      }
      if (surf != null) {
         Face face = BVFeatureQuery.getNearestFaceToPoint (
            loc, coords, surf, pnt);
         FemElement3d elem = getSurfaceElement(face);
         if (elem == null) {
            throw new InternalErrorException (
               "surface element not found for face");
         }
         return elem;
      }
      else {
         return null;
      }
   }

   /**
    * Returns the element within an FEM that contains a specified point, or if
    * there is no such element, finds the closest surface element.
    * 
    * @param loc Location of the point, within the FEM or projected onto the
    * surface.
    * @param pnt Point for which the nearest element is desired.
    * @return Nearest element.
    */
   public FemElement3d findNearestElement(Point3d loc, Point3d pnt) {
      FemElement3d e = findContainingElement(pnt);
      if (e == null) {
         e = findNearestSurfaceElement(loc, pnt);
      }
      else {
         loc.set(pnt);
      }
      return e;
   }

   /**
    * Finds the nearest node to a specified point that is within
    * a specified maximum distance. If no node is within the
    * specified maximum distance, <code>null</code> is returned.
    * 
    * @param pnt Point for which the nearest node should be located
    * @param maxDist Maximum distance that the node must be from the
    * point. If <code>maxDist</code> &lt; 0, then <code>null</code>
    * will be returned.
    * @return Nearest point within the prescribed distance, or <code>null</code>
    * if there is no such point
    */
   public FemNode3d findNearestNode(Point3d pnt, double maxDist) {
      if (maxDist < 0) {
         return null;
      }
      BVTree bvtree = getBVTree();
      ArrayList<BVNode> nodes = new ArrayList<BVNode>();
      bvtree.intersectSphere(nodes, pnt, maxDist);
      FemNode3d nearest = null;
      double dist = 1 + 2 * maxDist;
      for (BVNode n : nodes) {
         Boundable[] elements = n.getElements();
         for (int i = 0; i < elements.length; i++) {
            FemElement3d e = (FemElement3d)elements[i];
            for (int k = 0; k < e.numNodes(); k++) {
               double d = e.myNodes[k].getPosition().distance(pnt);
               if (d < dist && d <= maxDist) {
                  dist = d;
                  nearest = e.myNodes[k];
               }
            }
         }
      }
      return nearest;
   }

   /* --- Mesh Component Methods --- */

   public FemMeshComp addMesh(MeshBase mesh) {
      String meshName =
         ModelComponentBase.makeValidName(mesh.getName(), null, myMeshList);
      return addMesh(meshName, mesh);
   }

   public FemMeshComp addMesh(String name, MeshBase mesh) {
      mesh.setFixed(false);
      mesh.setColorsFixed(false);
      FemMeshComp surf = FemMeshComp.createEmbedded(this, mesh);
      surf.setName(name);
      doAddMeshComp(surf);
      return surf;
   }

   private void doAddMeshComp(FemMeshComp mesh) {
      mesh.setCollidable (Collidability.INTERNAL);
      myMeshList.add(mesh);
   }

   public FemMeshComp getMeshComp(String name) {
      return myMeshList.get(name);
   }

   public FemMeshComp getMeshComp(int idx) {
      return myMeshList.get(idx);
   }

   public MeshComponentList<FemMeshComp> getMeshComps() {
      return myMeshList;
   }

   public int numMeshComps() {
      return myMeshList.size();
   }

   public void addMeshComp (FemMeshComp surf) {
      if (surf.getParent() == myMeshList) {
         throw new IllegalArgumentException (
            "FemModel3d already contains specified mesh component");
      }
      if (surf.myFem == this) {
         surf.setCollidable (Collidability.INTERNAL);
         myMeshList.add (surf);
      }
      else {
         throw new IllegalArgumentException (
            "FemMeshComp does not reference the FEM to which is is being added");
      }
   }

   public boolean removeMeshComp (FemMeshComp surf) {
      if (surf == myMeshList.get(0)) {
         throw new IllegalArgumentException (
            "First mesh reserved for default surface and cannot be removed");
      }
      else {
         return myMeshList.remove(surf);
      }
   }

   public void clearMeshComps() {
      for (int i=myMeshList.size()-1; i>0; i--) {
         myMeshList.remove (i);
      }
      mySurfaceMeshValid = false;
      myInternalSurfaceMeshComp = null;
   }

   /* --- Surface Methods --- */
   
   /**
    * Returns the surface mesh vertex (if any) associated with a specified
    * node. The mesh checked is the one returned by {@link #getSurfaceMesh}.
    * 
    * @param node node to check
    * @return surface vertex associated with <code>node</code>, or
    * <code>null</code> if no such vertex exists
    */
   public Vertex3d getSurfaceVertex (FemNode3d node) {
      FemMeshComp femMesh = getSurfaceMeshComp();
      if (femMesh != null) {
         return femMesh.getVertexForNode (node);
      }
      else {
         return null;
      }
   }

   /**
    * Returns the FEM node (if any) associated with a specified
    * surface mesh vertex. The mesh checked is the one returned by 
    * {@link #getSurfaceMesh}.
    * 
    * @param vtx vertex to check
    * @return FEM node associated with <code>vtx</code>, or
    * <code>null</code> if no such node exists
    */
   public FemNode3d getSurfaceNode (Vertex3d vtx) {
      FemMeshComp femMesh = getSurfaceMeshComp();
      if (femMesh != null) {
         return femMesh.getNodeForVertex (vtx);
      }
      else {
         return null;
      }
   }

   /**
    * Returns true if a specified node lies on the surface mesh returned by 
    * {@link #getSurfaceMesh}.
    * 
    * @param node node to check
    * @return <code>true</code> if <code>node</code> lies on the surface mesh
    */
   public boolean isSurfaceNode (FemNode3d node) {
      return getSurfaceVertex (node) != null;
   }

   /**
    * Recreates the surface mesh based on all elements
    */
   protected void createDefaultSurfaceMesh (FemMeshComp meshc) {
      // by default, build fine surface mesh if quadratic elements present
      if (numQuadraticElements() > 0) {
         meshc.createFineSurface (3, new ElementFilter());
      } else {
         meshc.createSurface(new ElementFilter());
      }
   }

   public FemMeshComp createSurfaceMesh (ElementFilter efilter) {
      FemMeshComp femMesh = doGetSurfaceMeshComp();
      femMesh.createSurface (efilter);
      // mySurfaceMesh = (PolygonalMesh)femMesh.getMesh();
      mySurfaceMeshValid = true;
      myInternalSurfaceMeshComp = null;
      // disable auto regeneration since mesh was manually created
      myAutoGenerateSurface = false;   
      return femMesh;
   }

   // Returns the FemMeshComp component for the surface mesh. If appropriate, the
   // surface is generated on demand
   public FemMeshComp getSurfaceMeshComp() {

      if (myMeshList.size() < 1) {
         throw new IllegalArgumentException (
            "Default surface mesh component has been removed");
      }

      // if auto, take first.  If not, take first one marked as a surface mesh;
      if (!mySurfaceMeshValid) {
         if (myAutoGenerateSurface) {
            FemMeshComp meshc = doGetSurfaceMeshComp();
            createDefaultSurfaceMesh (meshc);
            mySurfaceMeshValid = true;
            myInternalSurfaceMeshComp = null;
            MeshBase mesh = meshc.getMesh(); // grab newly created mesh
            // paranoid: call in case mesh is rendered directly before
            // prerender()
            PolygonalMesh smesh = (PolygonalMesh)mesh;
            smesh.saveRenderInfo(myRenderProps);
            return meshc;
         }
         else {
            return null;
         }         
      }
      else {
         return myMeshList.get(0);
      }
   }      

   public PolygonalMesh getSurfaceMesh() {
      FemMeshComp sfm = getSurfaceMeshComp();
      if (sfm != null) {
         return (PolygonalMesh)sfm.getMesh();
      }
      else {
         return null;
      }
   }

   private PolygonalMesh getInternalSurfaceMesh() {
      if (myInternalSurfaceMeshComp == null) {
         myInternalSurfaceMeshComp = new FemMeshComp(this);
         myInternalSurfaceMeshComp.markSurfaceMesh (true);
         createDefaultSurfaceMesh (myInternalSurfaceMeshComp);
      }
      return (PolygonalMesh)myInternalSurfaceMeshComp.getMesh();
   }

   private void testSimpleSurfaceMesh() {
      FemMeshComp sfm = getSurfaceMeshComp();
      if (sfm != null) {
         for (Vertex3d vtx : sfm.getMesh().getVertices()) {
            FemNode3d node = getSurfaceNode (vtx);
            if (node == null) {
               throw new TestException (
                  "no node found for vertex "+vtx.getIndex());
            }
            Vertex3d chk = getSurfaceVertex (node);
            if (chk != vtx) {
               throw new TestException (
                  "no vertex found for node "+node.getNumber());
            }
         }
         System.out.println ("SURFACE OK");
      }
   }

   @Override
   public int numSurfaceMeshes() {
      return MeshComponent.numSurfaceMeshes (myMeshList);
   }

   @Override
   public PolygonalMesh[] getSurfaceMeshes() {
      return MeshComponent.getSurfaceMeshes (myMeshList);
   }

   private FemMeshComp doGetSurfaceMeshComp() {
      if (myMeshList.size()==0 || !myMeshList.get(0).isSurfaceMesh()) {
         throw new InternalErrorException (
            "surface mesh component missing from mesh list");
      }
      return myMeshList.get(0);
   }

   public void setAutoGenerateSurface(boolean val) {
      if (val != myAutoGenerateSurface) {
         myAutoGenerateSurface = val;
      }
   }

   public boolean isAutoGeneratingSurface() {
      return myAutoGenerateSurface;
   }

   public boolean isSurfaceMeshValid() {
      return mySurfaceMeshValid;
   }

   public FemMeshComp setSurfaceMesh(PolygonalMesh mesh) {
      // Create embedded mesh
      FemMeshComp surfMesh = doGetSurfaceMeshComp();
      FemMeshComp.createEmbedded(surfMesh, mesh);
      myAutoGenerateSurface = false;
      mySurfaceMeshValid = true;
      myInternalSurfaceMeshComp = null;
      return surfMesh;
   }
   
   
   public void setSurfaceMeshComp(FemMeshComp mesh) {
      myAutoGenerateSurface = false;
      mySurfaceMeshValid = true;
      myInternalSurfaceMeshComp = null;
      FemMeshComp oldSurface = doGetSurfaceMeshComp();
      if (mesh.getModel() != this) {
         throw new InternalErrorException("Mesh does not belong to model");
      }
      myMeshList.set(0, mesh);
   }

   public void invalidateSurfaceMesh() {
      mySurfaceMeshValid = false;
      myInternalSurfaceMeshComp = null;
   }

   public void setSurfaceRendering(SurfaceRender mode) {

      //SurfaceRender oldMode = mySurfaceRendering;
      super.setSurfaceRendering(mode);

      updateStressPlotRange();
      if (myMeshList.size() > 0) {
         FemMeshComp surf = myMeshList.get(0);
         if (surf.isSurfaceMesh()) {
            surf.setSurfaceRendering(mode);
         }
      }
   }

   /* --- Collidable Methods --- */

   @Override
   public void getCollidables(List<Collidable> list, int level) {
      list.add(this);
      // traverse forward for additional collidables (e.g. FemMeshComp)
      recursivelyGetLocalComponents (this, list, Collidable.class);
   }

   @Override
   public Collidable getCollidableAncestor() {
      return null;
   }

   @Override
   public boolean isCompound() {
      return true;
   }

   @Override
   public boolean isDeformable () {
      return true;
   }

   /* --- Transform Methods --- */
   
   public void transformGeometry(AffineTransform3dBase X) {
      TransformGeometryContext.transform (this, X, 0);
   }

   public void transformGeometry (
      GeometryTransformer gtr, TransformGeometryContext context, int flags) {

      // note that these bounds, if present, are explicitly set by the user, 
      // so it is appropriate to transform rather then recompute them
      if (myMinBound != null) {
         gtr.transformPnt (myMinBound);
      }
      if (myMaxBound != null) {
         gtr.transformPnt (myMaxBound);
      }
      myBVTreeValid = false;
   }

   public void addTransformableDependencies (
      TransformGeometryContext context, int flags) {
      context.addAll (myNodes);
      context.addAll (myMarkers);
      context.addAll(myMeshList);
      context.addAll(myAuxiliaryMaterialList);
   }

   @Override
   public void scaleDistance(double s) {
      super.scaleDistance(s);
      myAuxiliaryMaterialList.scaleDistance(s);
      myVolume *= (s * s * s);
      updateSlavePos();
   }

   @Override
   public void scaleMass(double s) {
      super.scaleMass(s);
      myAuxiliaryMaterialList.scaleMass(s);
   }

   /* --- Connectable Body Methods --- */

   public void addConnector (BodyConnector c) {
      if (myConnectors == null) {
         myConnectors = new ArrayList<BodyConnector>();
      }
      myConnectors.add (c);
   }

   public void removeConnector (BodyConnector c) {
      if (myConnectors == null || !myConnectors.remove (c)) {
         throw new InternalErrorException ("connector not found");
      }
      if (myConnectors.size() == 0) {
         myConnectors = null;
      }
   }

   public List<BodyConnector> getConnectors() {
      return myConnectors;
   }

   public void transformPose (RigidTransform3d T) {
      if (isFrameRelative()) {
         RigidTransform3d TFW = new RigidTransform3d();
         TFW.mul (T, myFrame.getPose());
         myFrame.setPose (TFW);        
      }
      else {
         Point3d pos = new Point3d();
         for (FemNode n : myNodes) {
            n.getPosition (pos);
            pos.transform (T);
            n.setPosition (pos);
         }
      }
      updatePosState();
   }

   @Override
   public boolean isFreeBody() {
      // XXX TODO need to finish
      return true;
   }

   /* --- Structure Change Methods --- */

   protected void doclear() {
      super.doclear();
      myElements.clear();
      myNodes.clear();
      myAuxiliaryMaterialList.removeAll();
      clearMeshComps();
   }

      protected void clearCachedData(ComponentChangeEvent e) {
      super.clearCachedData(e);
      // clearIncompressVariables();
      mySolveMatrix = null;
      // myActiveNodes = null;
      mySoftIncompMethodValidP = false;
      myHardIncompMethodValidP = false;
      myHardIncompConfigValidP = false;
      myNumTetElements = -1; // invalidates all element counts
   }

   // Called when the geometry (but not the topology) of one or
   // more underlying components changes. There is no need to
   // invalidate element-wise rest data, since that
   // should have already been done when the nodes themselves
   // were transformed.
   private void handleGeometryChange() {

      myBVTreeValid = false;
      invalidateStressAndStiffness();
      invalidateNodalRestVolumes();
      myRestVolumeValid = false;

      //computeMasses();

      //updateLocalAttachmentPos();
      updateSlavePos();
   }

   public void handleComponentChanged (ComponentChangeEvent e) {

      super.handleComponentChanged (e);
      if (e.getCode() == ComponentChangeEvent.Code.STRUCTURE_CHANGED) {
         if (e.getComponent() == myElements || e.getComponent() == myNodes) {
            // XXX this invalidates the surface mesh even during scanning
            // which we don't really want. Specifically, the postscan
            // for nodes and elements issue a change event from 
            // myComonents.scanEnd(). 
            if (myAutoGenerateSurface) {
               invalidateSurfaceMesh();               
            }
         }
      }
      else if (e.getCode() == ComponentChangeEvent.Code.GEOMETRY_CHANGED) { 
         handleGeometryChange();
      }
   }

   @Override
   protected void notifyStructureChanged(Object comp) {
      clearCachedData(null);
      super.notifyStructureChanged(comp);
   }

   // update, if necessary, nodal rest volumes
   protected void invalidateNodalRestVolumes() {
      myNodalRestVolumesValidP = false;
   }

   public void invalidateRestData() {
      super.invalidateRestData();
      invalidateNodalRestVolumes();
   }

   public void resetRestPosition() {
      for (FemNode3d n : myNodes) {
         n.resetRestPosition();
      }
      invalidateRestData();
      notifyParentOfChange(new ComponentChangeEvent(Code.STRUCTURE_CHANGED));
   }

   /* --- HasSlaveObjects Methods --- */
   
   public void updateSlavePos() {
      super.updateSlavePos();
      myMeshList.updateSlavePos();
      if (myFrameConstraint != null && !myFrameRelativeP) {
         myFrameConstraint.updateFramePose(/*frameRelative=*/false);
      }
   }

   /* --- Volume and Inversion Methods --- */

   public boolean isAbortOnInvertedElements() {
      return myAbortOnInvertedElems;
   }

   public void setAbortOnInvertedElements(boolean set) {
      myAbortOnInvertedElems = set;
   }

   public void setWarnOnInvertedElements(boolean set) {
      myWarnOnInvertedElems = set;
   }

   public boolean isWarnOnInvertedElements() {
      return myWarnOnInvertedElems;
   }

   /**
    * Mark as inverted any element whose rest Jacobians are inverted.
    * This is intended as a debugging tool that can be called by the
    * application to check for inverted rest elements.
    */
   boolean done = false;

   public int markInvertedRestElements() {
      int cnt = 0;
      for (FemElement3d e : getElements()) {
         IntegrationData3d[] idata = e.getIntegrationData();
         boolean inverted = false;
         for (int i = 0; i < idata.length; i++) {
            if (idata[i].myDetJ0 <= 0) {
               inverted = true;
            }
         }
         if (inverted) {
            e.setInverted(true);
            if (!done) {
               System.out.println("elem=" + e.getNumber());
               done = true;
            }

            cnt++;
         }
      }
      return cnt;
   }

   /**
    * Checks for inverted elements. The number of inverted elements is stored in
    * myNumInverted. The minimum determinant, and the associated element, is
    * stored in myMinDetJ and myMinDetJElement.
    */
   protected void updateVolumeAndCheckForInversion() {
      // special implementation of updateVolume that checks for inverted
      // Jacobians
      double volume = 0;
      clearElementConditionInfo();
      for (FemElement3d e : getElements()) {
         FemMaterial mat = getElementMaterial(e);
         double detJ = e.computeVolumes();
         e.setInverted(false);
         if (!mat.isLinear() && !e.materialsAreInvertible()) {
            checkElementCondition (e, detJ, myCheckForInvertedElems);
         }
         volume += e.getVolume();
      }
      myVolume = volume;
      myVolumeValid = true;
   }

   public boolean isVolumeValid() {
      return myVolumeValid;
   }
   
   /* --- Advance and Initialize --- */
   
   public void recursivelyFinalizeAdvance(
      StepAdjustment stepAdjust, double t0, double t1, int flags, int level) {

      // we can update volumes and check for inversion in about 1/20 the time
      // it takes to update forces, so we do that instead:
      updateVolumeAndCheckForInversion();
      if (stepAdjust != null && myMinDetJ <= detJStepReductionLimit) {
         stepAdjust.recommendAdjustment(
            0.5, "detJ "+myMinDetJ+" below limit of "+detJStepReductionLimit +
            ", element " + myMinDetJElement.getNumber());
      }
      // update forces if any of the meshes use stress/strain plotting.  This
      // will happen anyway if updateForcesAtStepEnd is true.
      boolean updateForces = getUpdateForcesAtStepEnd();
      if (!updateForces) {
         for (FemMeshComp mc : myMeshList) {
            if (mc.isStressOrStrainRendering (mc.getSurfaceRendering())) {
               updateForces = true;
               break;
            }
         }
      }
      if (updateForces) {
         applyForces (t1);
      }
   }
   
   public void recursivelyInitialize(double t, int level) {
      if (t == 0) {
         setNodalIncompBlocksAllocated (
            getSoftIncompMethod()==IncompMethod.NODAL);

         for (FemElement3d e : myElements) {
            e.invalidateRestData();
            // e.getRestVolume();
            e.setInverted(false);
            for (int k = 0; k < e.numPressureVals(); k++) {
               e.myLagrangePressures[k] = 0;
            }
            e.clearState();
         }
         for (FemNode3d n : myNodes) {
            n.zeroStress();
         }
         // paranoid ... should already be invalid:
         invalidateStressAndStiffness();
         // not sure what we cleared the activeNodes ...
         // myActiveNodes = null;
      }
      // myForcesNeedUpdating = true;
      // make sure we update values in div matrix, if needed
      myHardIncompUpdateTime = -1;
      super.recursivelyInitialize(t, level);
      // updateVolume(); volume will be updated by updateForces();

      // embedded surfaces
      myMeshList.updateSlavePos();
   }

   /* --- Hard Incompressibility Methods --- */
   
   /**
    * Computes the average deformation gradient for an element.
    */
   protected void computeAvgGNx(FemElement3d e) {

      IntegrationPoint3d[] ipnts = e.getIntegrationPoints();
      IntegrationData3d[] idata = e.getIntegrationData();

      MatrixBlock[] constraints = null;

      constraints = e.getIncompressConstraints();
      for (int i = 0; i < e.myNodes.length; i++) {
         constraints[i].setZero();
      }

      Matrix3d invJ = new Matrix3d();
      e.setInverted(false);
      for (int k = 0; k < ipnts.length; k++) {
         IntegrationPoint3d pt = ipnts[k];
         double detJ = pt.computeInverseJacobian(invJ, e.myNodes);
         if (detJ <= 0) {
            e.setInverted(true);
            // if (abortOnInvertedElems) {
            // throw new NumericalException ("Inverted elements");
            // }
         }
         double dv = detJ * pt.getWeight();
         Vector3d[] GNx = pt.updateShapeGradient(invJ);

         double[] H = pt.getPressureWeights().getBuffer();
         for (int i = 0; i < e.myNodes.length; i++) {
            FemUtilities.addToIncompressConstraints(
               constraints[i], H, GNx[i], dv);
         }
      }
   }

   /**
    * Updates the divergence matrix. Returns true if the matrix
    * was recreated.
    */
   private void updateHardIncompInfo(double time) {

      if (time != myHardIncompUpdateTime) {
         myHardIncompUpdateTime = time;

         if (!myHardIncompConfigValidP) {
            configureHardIncomp();
         }
         if (getHardIncompMethod() == IncompMethod.NODAL) {
            updateHardNodalIncompInfo(myDg, time);
         }
         else if (getHardIncompMethod() == IncompMethod.ELEMENT) {
            updateHardElementIncompInfo(myDg, time);
         }
         else {
            throw new IllegalArgumentException(
               "unsupported hard incompress method " + getHardIncompMethod());
         }
      }
   }

      /**
    * Update the blocks uses in the incompressibility constraint matrices.
    * These are stored in the myDviBlk fields of each FemNodeNeighbor.
    * Derivative values for inactive nodes are stored in b.
    */
   private void updateHardNodalIncompInfo(VectorNd b, double time) {

      b.setZero();
      for (FemNode3d n : myNodes) {
         if (n.getIncompressIndex() != -1) {
            for (FemNodeNeighbor nbr : getNodeNeighbors(n)) {
               // if (isControllable (nbr.myNode)) {
               nbr.myDivBlk.setZero();
               // }
            }
         }
      }
      
      int idx;
      Matrix3d invJ = new Matrix3d();
      for (FemElement3d e : myElements) {
         FemNode3d[] enodes = e.getNodes();
         double dg = 0;
         if (e instanceof TetElement) {
            TetElement tet = (TetElement)e;
            tet.getAreaWeightedNormals(myNodalConstraints);
            for (int i = 0; i < 4; i++) {
               myNodalConstraints[i].scale(-1 / 12.0);
            }
            // dg = tet.getIncompDerivative (tmp1, tmp2)/4.0;
            
            for (int i=0; i<enodes.length; ++i) {
               FemNode3d n = enodes[i];
               if ((idx = n.getIncompressIndex()) != -1) {
                  for (FemNodeNeighbor nbr : getNodeNeighbors(n)) {
                     FemNode3d nnode = nbr.myNode;
                     int j = e.getLocalNodeIndex(nnode);
                     if (j != -1) {
                        // if (isControllable (nnode)) {
                        nbr.myDivBlk.scaledAdd(1, myNodalConstraints[j]);
                        // }
                     }
                  }
                  b.add(idx, dg);
               }
            }
         } else if (e.integrationPointsMapToNodes()) {
            for (int i = 0; i < enodes.length; i++) {
               IntegrationPoint3d pt = e.getIntegrationPoints()[i];
               IntegrationData3d dt = e.getIntegrationData()[i];
               double detJ = pt.computeInverseJacobian (invJ, e.myNodes);
               double dv = detJ * pt.getWeight();
               Vector3d[] GNx = pt.updateShapeGradient(invJ);
               FemNode3d n = enodes[i];
               if ((idx = n.getIncompressIndex()) != -1) {
                  for (FemNodeNeighbor nbr : getNodeNeighbors(n)) {
                     FemNode3d nnode = nbr.myNode;
                     int j = e.getLocalNodeIndex(nnode);
                     if (j != -1) {
                        // if (isControllable (nnode)) {
                        nbr.myDivBlk.scaledAdd(dv, GNx[j]);
                        // }
                     }
                  }
                  b.add(idx, dg);
               }
            }
         } else if (e.integrationPointsInterpolateToNodes()){

            // compute constaints based on shape weights
            IntegrationPoint3d[] ipnts = e.getIntegrationPoints();
            IntegrationData3d[] idata = e.getIntegrationData();

            // sum over integration points
            for (int k=0; k<ipnts.length; ++k) {
               VectorNd N = ipnts[k].getShapeWeights();

               IntegrationPoint3d pt = ipnts[k];
               IntegrationData3d dt = idata[k];
               double detJ = pt.computeInverseJacobian (invJ, e.myNodes);
               double dv = detJ * pt.getWeight();
               Vector3d[] GNx = pt.updateShapeGradient(invJ);
               
               // XXX map to nearest node
               int maxIdx = N.maxIndex ();
               FemNode3d n = enodes[maxIdx];
               // sum over nodes
               if ((idx = n.getIncompressIndex()) != -1) {
                  for (FemNodeNeighbor nbr : getNodeNeighbors(n)) {
                     FemNode3d nnode = nbr.myNode;
                     int j = e.getLocalNodeIndex(nnode);
                     if (j != -1) {
                        // if (isControllable (nnode)) {
                        nbr.myDivBlk.scaledAdd(dv, GNx[j]);
                        // }
                     }
                  }
                  b.add(idx, dg);
               }
               
               //               for (int i = 0; i < enodes.length; i++) {  
               //                  FemNode3d n = enodes[i];
               //                  // sum over nodes
               //                  if ((idx = n.getIncompressIndex()) != -1) {
               //                     for (FemNodeNeighbor nbr : getNodeNeighbors(n)) {
               //                        FemNode3d nnode = nbr.myNode;
               //                        int j = e.getLocalNodeIndex(nnode);
               //                        if (j != -1) {
               //                           // if (isControllable (nnode)) {
               //                           nbr.myDivBlk.scaledAdd(dv*N.get(i), GNx[j]);
               //                           // }
               //                        }
               //                     }
               //                     b.add(idx, dg);
               //                  }
               //               } // looping through nodes
            } // loop through ipnts
      
         } // type of element for nodal incompressibility
      } // looping through elements
      
   }

   private void updateHardElementIncompInfo(VectorNd b, double time) {
      int ci = 0;

      IncompMethod softIncomp = getSoftIncompMethod();
      b.setZero();

      for (FemElement3d e : myElements) {
         if (e.getIncompressIndex() != -1) {
            if (softIncomp != IncompMethod.ELEMENT ||
               !getElementMaterial(e).isIncompressible() ||
               time == 0) {
               // need to do this at time=0 since stresses may not have been
               // computed yet
               computeAvgGNx(e);
            }
            for (int k = 0; k < e.numPressureVals(); k++) {
               b.set(ci++, 0);
            }
         }
      }
   }

   private void configureHardIncomp() {
      if (!hasActiveNodes()) {
         return;
      }
      IncompMethod method = getHardIncompMethod();
      if (method == IncompMethod.NODAL) {
         configureHardNodalIncomp();
      }
      else if (method == IncompMethod.ELEMENT) {
         configureHardElementIncomp();
      }
      else {
         throw new IllegalArgumentException(
            "unsupported hard incompressibility method " + method);
      }
      myDg = new VectorNd(myNumIncompressConstraints);
      myHardIncompConfigValidP = true;
      //myHardIncompConstraintsChangedP = true;
   }

   /* --- Soft Incompressibility Methods --- */
   
   private void updateNodalPressures(IncompressibleMaterial imat) {

      for (FemNode3d n : myNodes) {
         n.myVolume = 0;
      }
      for (FemElement3d e : myElements) {
         if (getElementMaterial(e).isIncompressible()) {
            FemNode3d[] nodes = e.myNodes;
            if (e instanceof TetElement) {
               double vol = e.getVolume();
               for (int i = 0; i < nodes.length; i++) {
                  nodes[i].myVolume += vol / 4;
               }
            }
            else if (e.integrationPointsMapToNodes()) {
               IntegrationData3d[] idata = e.getIntegrationData();
               for (int i = 0; i < nodes.length; i++) {
                  nodes[i].myVolume += idata[i].getDv();
               }
            }
            else if (e.integrationPointsInterpolateToNodes()){ 
               
               // XXX map ipnts to nearest node
               IntegrationPoint3d[] ipnts = e.getIntegrationPoints();
               IntegrationData3d[] idata = e.getIntegrationData();
               for (int k=0; k<ipnts.length; ++k) {
                  VectorNd N = ipnts[k].getShapeWeights();
                  int maxIdx = N.maxIndex ();
                  nodes[maxIdx].myVolume += idata[k].getDv();
               }
            }
         }
      }
      
      for (FemNode3d n : myNodes) {
         if (volumeIsControllable(n)) {
            n.myPressure =
               imat.getEffectivePressure(n.myVolume / n.myRestVolume);
         }
         else {
            n.myPressure = 0;
         }
      }
   }
   
   protected void computePressuresAndRinv(
      FemElement3d e, IncompressibleMaterial imat, double scale) {

      int npvals = e.numPressureVals();

      myRinv.setSize(npvals, npvals);
      myPressures.setSize(npvals);

      double[] pbuf = myPressures.getBuffer();
      double restVol = e.getRestVolume();

      if (npvals > 1) {
         myPressures.setZero();
         IntegrationPoint3d[] ipnts = e.getIntegrationPoints();
         IntegrationData3d[] idata = e.getIntegrationData();

         if (imat.getBulkPotential() != BulkPotential.QUADRATIC) {
            myRinv.setZero();
         }
         for (int k = 0; k < ipnts.length; k++) {
            IntegrationPoint3d pt = ipnts[k];
            //pt.computeJacobian(e.getNodes());
            double detJ0 = idata[k].getDetJ0();
            double detJ = pt.computeJacobianDeterminant(e.getNodes())/detJ0;
            double dV = detJ0 * pt.getWeight();
            double[] H = pt.getPressureWeights().getBuffer();
            for (int i = 0; i < npvals; i++) {
               pbuf[i] += H[i] * imat.getEffectivePressure(detJ) * dV;
            }
            if (imat.getBulkPotential() != BulkPotential.QUADRATIC) {
               double mod = imat.getEffectiveModulus(detJ);
               for (int i = 0; i < npvals; i++) {
                  for (int j = 0; j < npvals; j++) {
                     myRinv.add(i, j, H[i] * H[j] * mod * dV);
                  }
               }
            }
         }
         Matrix W = e.getPressureWeightMatrix();
         W.mul(myPressures, myPressures);
         myPressures.scale(1 / restVol);
         if (imat.getBulkPotential() == BulkPotential.QUADRATIC) {
            myRinv.set(W);
            myRinv.scale(scale*imat.getBulkModulus() / restVol);
         }
         else {
            // optimize later
            MatrixNd Wtmp = new MatrixNd(W);
            Wtmp.scale(scale / restVol);
            myRinv.mul(Wtmp);
            myRinv.mul(Wtmp, myRinv);
         }
      }
      else {
         double Jpartial = e.myVolumes[0] / e.myRestVolumes[0];
         pbuf[0] = (imat.getEffectivePressure(Jpartial) +
            0 * e.myLagrangePressures[0]);
         myRinv.set(0, 0, scale*imat.getEffectiveModulus(Jpartial) / restVol);
      }
<<<<<<< HEAD
=======
      // BVTree bvt = getSurfaceMesh().getBVTree();
      // if (bvt != null) {
      //    list.addIfVisible (bvt);
      // }
            
      updateStressPlotRange();

      myAuxiliaryMaterialList.prerender(list);
   }
   
   /**
    * Return BV tree for those who know what to do with it
    */
   @Override
   public BVTree getBVTree () {
      return super.getBVTree ();
   }

   public void getSelection(LinkedList<Object> list, int qid) {
      super.getSelection(list, qid);
   }

   protected void doclear() {
      super.doclear();
      myElements.clear();
      myNodes.clear();
      myAuxiliaryMaterialList.removeAll();
      clearMeshComps();
   }

   public void scan(ReaderTokenizer rtok, Object ref) throws IOException {
      doclear();
      setDefaultValues();
      super.scan(rtok, ref);
      invalidateStressAndStiffness();
      notifyStructureChanged(this);
>>>>>>> d0f658f2
   }

   private void updateNodalRestVolumes() {

      for (FemNode3d n : myNodes) {
         n.myRestVolume = 0;
      }
      for (FemElement3d e : myElements) {
         if (getElementMaterial(e).isIncompressible()) {
            FemNode3d[] nodes = e.myNodes;
            if (e instanceof TetElement) {
               double vol = e.getRestVolume();
               for (int i = 0; i < nodes.length; i++) {
                  nodes[i].myRestVolume += vol / 4;
               }
            }
            else if (e.integrationPointsMapToNodes()) {
               IntegrationData3d[] idata = e.getIntegrationData();
               IntegrationPoint3d[] ipnts = e.getIntegrationPoints();
               for (int i = 0; i < nodes.length; i++) {
                  nodes[i].myRestVolume +=
                     ipnts[i].myWeight * idata[i].myDetJ0;
               }
            }
            else if (e.integrationPointsInterpolateToNodes()) {
               // XXX map ipnt to closest node
               IntegrationData3d[] idata = e.getIntegrationData();
               IntegrationPoint3d[] ipnts = e.getIntegrationPoints();
               for (int k=0; k<ipnts.length; ++k) {
                  VectorNd N = ipnts[k].getShapeWeights();
                  int maxIdx = N.maxIndex ();
                  nodes[maxIdx].myRestVolume +=
                        ipnts[k].getWeight()* idata[k].getDetJ0();
               }
            }
         }
      }
      myNodalRestVolumesValidP = true;
   }

   private void computeNodalIncompressibility(
      IncompressibleMaterial imat, Matrix6d D) {

      for (FemNode3d n : myNodes) {
         if (volumeIsControllable(n)) {
            double restVol = n.myRestVolume;
            double kp = 
               imat.getEffectiveModulus(n.myVolume / restVol) / restVol;
            // myKp[0] = 1;
            if (kp != 0) {
               for (FemNodeNeighbor nbr_i : getNodeNeighbors(n)) {
                  int bi = nbr_i.myNode.getSolveIndex();
                  for (FemNodeNeighbor nbr_j : getNodeNeighbors(n)) {
                     int bj = nbr_j.myNode.getSolveIndex();
                     if (!mySolveMatrixSymmetricP || bj >= bi) {
                        FemNodeNeighbor nbr =
                           nbr_i.myNode.getNodeNeighbor(nbr_j.myNode);
                        if (nbr == null) {
                           nbr =
                              nbr_i.myNode.getIndirectNeighbor(nbr_j.myNode);
                        }
                        if (nbr == null) {
                           throw new InternalErrorException(
                              "No neighbor block at bi=" + bi + ", bj=" + bj);
                        }
                        else {
                           nbr.addDilationalStiffness(
                              kp, nbr_i.myDivBlk, nbr_j.myDivBlk);
                        }

                     }
                  }
               }
            }
         }
      }
   }

   /* --- Force and Solve Matrix Methods --- */

   public void invalidateStressAndStiffness() {
      super.invalidateStressAndStiffness();
      // should invalidate matrices for incompressibility here. However, at the
      // moment these are being rebuilt for each calculation anyway
   }
   
   @Override
   protected void updateNodeForces(double t) {
      if (!myStressesValidP) {
         updateStressAndStiffness();
      }
      boolean hasGravity = !myGravity.equals(Vector3d.ZERO);
      Vector3d fk = new Vector3d(); // stiffness force
      Vector3d fd = new Vector3d(); // damping force
      Vector3d md = new Vector3d(); // mass damping (used with attached frames)

      // gravity, internal and mass damping
      for (FemNode3d n : myNodes) {
         // n.setForce (n.getExternalForce());
         if (hasGravity) {
            n.addScaledForce(n.getMass(), myGravity);
         }
         fk.set(n.myInternalForce);
         fd.setZero();
         if (myStiffnessDamping != 0) {
            for (FemNodeNeighbor nbr : getNodeNeighbors(n)) {
               nbr.addDampingForce(fd);
            }
            // used for soft nodal-based incompressibilty:
            for (FemNodeNeighbor nbr : getIndirectNeighbors(n)) {
               nbr.addDampingForce(fd);
            }
            fd.scale(myStiffnessDamping);
         }
         if (usingAttachedRelativeFrame()) {
            md.scale (myMassDamping * n.getMass(), n.getVelocity());
            n.subForce (md);
            // if (n.isActive()) {
            //    myFrame.addPointForce (n.getLocalPosition(), n.getForce());
            // }
            fk.add (fd);
            fk.transform (myFrame.getPose().R);
            n.subLocalForce (fk);
            //if (n.isActive()) {
            // myFrame.addPointForce (n.getLocalPosition(), n.getForce());
            //}
         }
         else {
            fd.scaledAdd(myMassDamping * n.getMass(), n.getVelocity(), fd);
            n.subForce(fk);
            n.subForce(fd);
         }
      }
   }

   public void updateStress() {
      updateIntegrationIndices();
      // clear existing internal forces and maybe stiffnesses
      timerStart();
      for (FemNode3d n : myNodes) {
         n.myInternalForce.setZero();
         for (FemNodeNeighbor nbr : getNodeNeighbors(n)) {
            nbr.zeroStiffness();
         }
         // used for soft nodal-based incompressibilty:
         for (FemNodeNeighbor nbr : getIndirectNeighbors(n)) {
            nbr.zeroStiffness();
         }
         if (myComputeNodalStress) {
            n.zeroStress();
         }
         if (myComputeNodalStrain) {
            n.zeroStrain();
         }
      }
      if (!myVolumeValid) {
         updateVolume();
      }
      IncompMethod softIncomp = getSoftIncompMethod();

      if (myMaterial.isIncompressible() && softIncomp == IncompMethod.NODAL) {
         updateNodalPressures((IncompressibleMaterial)myMaterial);
      }

      // compute new forces as well as stiffness matrix if warping is enabled
      // myMinDetJ = Double.MAX_VALUE;
      for (FemElement3d e : myElements) {
         FemMaterial mat = getElementMaterial(e);
         computeStressAndStiffness(
            e, mat, /* D= */null, softIncomp);
      }
      myStressesValidP = true;
   }

   // DIVBLK
   public void updateStressAndStiffness() {
      updateIntegrationIndices();
      // allocate or deallocate nodal incompressibility blocks
      setNodalIncompBlocksAllocated (getSoftIncompMethod()==IncompMethod.NODAL);

      // clear existing internal forces and maybe stiffnesses
      for (FemNode3d n : myNodes) {
         n.myInternalForce.setZero();
         if (!myStiffnessesValidP) {
            for (FemNodeNeighbor nbr : getNodeNeighbors(n)) {
               nbr.zeroStiffness();
            }
            // used for soft nodal-based incompressibilty:
            for (FemNodeNeighbor nbr : getIndirectNeighbors(n)) {
               nbr.zeroStiffness();
            }
         }
         if (myComputeNodalStress) {
            n.zeroStress();
         }
         if (myComputeNodalStrain) {
            n.zeroStrain();
         }
      }
      if (!myVolumeValid) {
         updateVolume();
      }

      IncompMethod softIncomp = getSoftIncompMethod();

      if (softIncomp == IncompMethod.NODAL) {
         if (!myNodalRestVolumesValidP) {
            updateNodalRestVolumes();
         }
         setNodalIncompConstraintsAllocated(true);
         updateNodalPressures((IncompressibleMaterial)myMaterial);
         for (FemNode3d n : myNodes) {
            for (FemNodeNeighbor nbr : getNodeNeighbors(n)) {
               nbr.myDivBlk.setZero();
            }
         }
      }

      Matrix6d D = new Matrix6d();
      // compute new forces as well as stiffness matrix if warping is enabled

      clearElementConditionInfo();

      double mins = Double.MAX_VALUE;
      FemElement3d minE = null;

      for (FemElement3d e : myElements) {
         FemMaterial mat = getElementMaterial(e);
         computeStressAndStiffness(e, mat, D, softIncomp);
         if (checkTangentStability) {
            double s = checkMatrixStability(D);
            if (s < mins) {
               mins = s;
               minE = e;
            }
         }
      }

      // incompressibility
      if ( (softIncomp == IncompMethod.NODAL) && myMaterial != null && myMaterial.isIncompressible()) {
         computeNodalIncompressibility((IncompressibleMaterial)myMaterial, D);
      }

      if (checkTangentStability && minE != null) {
         System.out.println("min s=" + mins + ", element " + minE.getNumber());
      }

      if (myNumInverted > 0) {
         if (myWarnOnInvertedElems) {
            System.out.println(
               "Warning: " + myNumInverted + " inverted elements; min detJ=" +
                  myMinDetJ + ", element " + 
                  ComponentUtils.getPathName(myMinDetJElement));
         }
         if (myAbortOnInvertedElems) {
            throw new NumericalException("Inverted elements");
         }
      }

      if (!myStiffnessesValidP && mySolveMatrixSymmetricP) {
         for (FemNode3d n : myNodes) {
            int bi = n.getSolveIndex();
            if (bi != -1) {
               for (FemNodeNeighbor nbr : getNodeNeighbors(n)) {
                  int bj = nbr.myNode.getSolveIndex();
                  if (bj > bi) {
                     FemNodeNeighbor nbrT =
                        nbr.myNode.getNodeNeighborBySolveIndex(bi);
                     nbrT.setTransposedStiffness(nbr);
                  }
               }
               // used for soft nodal-based incompressibilty:
               for (FemNodeNeighbor nbr : getIndirectNeighbors(n)) {
                  int bj = nbr.myNode.getSolveIndex();
                  if (bj > bi) {
                     FemNodeNeighbor nbrT =
                        nbr.myNode.getIndirectNeighborBySolveIndex(bi);
                     nbrT.setTransposedStiffness(nbr);
                  }
               }
            }
         }
      }

      myStiffnessesValidP = true;
      myStressesValidP = true;
      // timerStop("stressAndStiffness");
   }


   // DIVBLK
   public void computeStressAndStiffness(FemElement3d e, FemMaterial mat, 
      Matrix6d D, IncompMethod softIncomp) {

      IntegrationPoint3d[] ipnts = e.getIntegrationPoints();
      IntegrationData3d[] idata = e.getIntegrationData();
      FemNode3d[] nodes = e.getNodes();
      if (D != null) {
         D.setZero();
      }

      // Only do soft incompressible computations for compressible materials
      if (!mat.isIncompressible()) {
         softIncomp = IncompMethod.OFF;
      }
      
      FemDeformedPoint dpnt = new FemDeformedPoint();
      SymmetricMatrix3d sigma = new SymmetricMatrix3d();
      Matrix3d invJ = new Matrix3d();
      
      //===========================================
      // linear material optimizations
      //===========================================

      // potentially update cached linear material
      StiffnessWarper3d warper = 
         e.getStiffnessWarper(1.0); // internally updates

      // if there is cached linear material, then apply
      if (!warper.isCacheEmpty()) {

         // compute warping rotation
         warper.computeWarpingRotation(e);

         IntegrationPoint3d wp = e.getWarpingPoint();
         IntegrationData3d wd = e.getWarpingData();
         Matrix3d F = new Matrix3d();
         wp.computeGradient(F, e.getNodes(), wd.myInvJ0);

         // add force and stiffness
         for (int i = 0; i < nodes.length; i++) {
            int bi = nodes[i].getSolveIndex();
            if (bi != -1) {
               FemNode3d n = nodes[i];
               if (!myStiffnessesValidP) {
                  for (int j = 0; j < nodes.length; j++) {
                     int bj = nodes[j].getSolveIndex();
                     if (!mySolveMatrixSymmetricP || bj >= bi) {
                        warper.addNodeStiffness(e.myNbrs[i][j].getK(), i, j);
                     }
                  }
               }
               // add node force
               warper.addNodeForce(n.myInternalForce, i, nodes);
            }
         }

         if (myComputeNodalStress || (myComputeNodalStrain && mat.isLinear()) ) {

            // estimate at warping point
            RotationMatrix3d R = warper.getRotation();
            IntegrationPoint3d wpnt = e.getWarpingPoint();
            IntegrationData3d wdata = e.getWarpingData();
            //wpnt.computeJacobianAndGradient(nodes, wdata.myInvJ0);
            
            int widx = e.getIntegrationIndex();
            if (e.numIntegrationPoints() > 1) {
               widx += e.numIntegrationPoints();
            }
            dpnt.setFromIntegrationPoint (wpnt, wdata, R, e, widx);

            SymmetricMatrix3d tmp = new SymmetricMatrix3d();

            // compute nodal stress at wpnt
            if (myComputeNodalStress) {
               // compute linear stress
               //mat.computeStress (tmp, def, null, null);
               mat.computeStressAndTangent (tmp, /*D=*/null, dpnt, null, 0.0);
               sigma.add(tmp);
               for (AuxiliaryMaterial amat : e.getAuxiliaryMaterials()) {
                  amat.computeStressAndTangent (
                     tmp, /*D=*/null, dpnt, wpnt, wdata);
                  sigma.add(tmp);
               }

               // distribute stress to nodes
               for (int i = 0; i < nodes.length; i++) {
                  nodes[i].addScaledStress(1.0 / nodes[i].numAdjacentElements(), sigma);
               }
            }

            if (myComputeNodalStrain && mat.isLinear()) {

               // Cauchy strain at warping point
               if (mat.isCorotated()) {
                  // remove rotation from F
                  sigma.mulTransposeLeftSymmetric(R, dpnt.getF());
               } else {
                  sigma.setSymmetric(dpnt.getF());
               }
               sigma.m00 -= 1;
               sigma.m11 -= 1;
               sigma.m22 -= 1;

               // distribute strain to nodes
               for (int i = 0; i < nodes.length; i++) {
                  nodes[i].addScaledStrain(1.0 / nodes[i].numAdjacentElements(), sigma);
               }
            }
         } // stress or strain         
      }

      // exit early if no non-linear materials
      boolean linearOnly = mat.isLinear();
      if (linearOnly) {
         for (AuxiliaryMaterial amat : e.getAuxiliaryMaterials()) {
            if (!amat.isLinear()) {
               linearOnly = false;
               break;
            }
         }
      }
      if (linearOnly) {
         return;
      }

      // we have some non-linear contributions
      e.setInverted(false); // will check this below

      //===========================================
      // non-linear materials
      //===========================================

      // temporary stress and tangent
      SymmetricMatrix3d sigmaTmp = new SymmetricMatrix3d();
      Matrix6d Dtmp = null;
      if (D != null) {
         Dtmp = new Matrix6d();
      }

      // viscoelastic behaviour
      ViscoelasticBehavior veb = mat.getViscoBehavior();
      double vebTangentScale = 1;
      if (veb != null) {
         vebTangentScale = veb.getTangentScale();
      }

      // incompressibility
      IncompressibleMaterial imat = null;
      if (mat.isIncompressible()) {
         imat = (IncompressibleMaterial)mat;
      }
      MatrixBlock[] constraints = null;
      SymmetricMatrix3d C = new SymmetricMatrix3d();

      // initialize incompressible pressure
      double[] pbuf = myPressures.getBuffer();
      if (softIncomp == IncompMethod.ELEMENT) {
         computePressuresAndRinv (e, imat, vebTangentScale);
         if (D != null) {
            constraints = e.getIncompressConstraints();
            for (int i = 0; i < e.myNodes.length; i++) {
               constraints[i].setZero();
            }
         }
      }

      // cache invertible flag
      boolean invertibleMaterials = e.materialsAreInvertible();

      // loop through each integration point
      for (int k = 0; k < ipnts.length; k++) {
         IntegrationPoint3d pt = ipnts[k];
         IntegrationData3d dt = idata[k];
         double scaling = dt.getScaling();

         dpnt.setFromIntegrationPoint (
            pt, dt, null, e, e.getIntegrationIndex()+k);

         double detJ = invJ.fastInvert(dpnt.getJ()); // pt.computeInverseJacobian();
         checkElementCondition (e, detJ, !invertibleMaterials);

         // compute shape function gradient and volume fraction
         double dv = detJ * pt.getWeight();
         Vector3d[] GNx = pt.updateShapeGradient(invJ);

         // compute pressure
         double pressure = 0;
         double[] H = null;

         switch (softIncomp) {
            case ELEMENT: {
               H = pt.getPressureWeights().getBuffer();
               int npvals = e.numPressureVals();
               for (int l = 0; l < npvals; l++) {
                  pressure += H[l] * pbuf[l];
               }
               break;
            }
            case NODAL: {
               if (e instanceof TetElement) {
                  // use the average pressure for all nodes
                  pressure = 0;
                  for (int i = 0; i < nodes.length; i++) {
                     pressure += nodes[i].myPressure;
                  }
                  pressure /= nodes.length;
               }
               else if (e.integrationPointsMapToNodes()) {
                  pressure = nodes[k].myPressure;
               }
               else if (e.integrationPointsInterpolateToNodes()){
                  // interpolate using shape function
                  VectorNd N = pt.getShapeWeights();
                  // XXX map to nearest node
                  int maxIdx = N.maxIndex ();
                  pressure = nodes[maxIdx].myPressure;
                  //                  for (int i=0; i<N.size(); ++i) {
                  //                     pressure += nodes[i].myPressure*N.get(i);
                  //                  }
               }
               break;
            }
            case FULL: {
               pressure = imat.getEffectivePressure(detJ / dt.getDetJ0());
               break;
            }
            default: {
               // no need to compute pressure
            }
         }
         

         // anisotropy rotational frame
         Matrix3d Q = (dt.myFrame != null ? dt.myFrame : Matrix3d.IDENTITY);

         // System.out.println("FEM Pressure: " + pressure);
         dpnt.setAveragePressure(pressure);

         // clear stress/tangents
         sigma.setZero();
         if (D != null) {
            D.setZero();
         }

         // base material
         if (!mat.isLinear()) {
            mat.computeStressAndTangent (sigma, D, dpnt, Q, 0.0);
            if (scaling != 1) {
               sigma.scale(scaling);
               if (D != null) {
                  D.scale(scaling);
               }
            }
         }

         // reset pressure to zero for auxiliary materials
         dpnt.setAveragePressure(0);

         if (e.numAuxiliaryMaterials() > 0) {
            for (AuxiliaryMaterial amat : e.getAuxiliaryMaterials()) {

               // skip linear materials
               if (!amat.isLinear()) {

                  amat.computeStressAndTangent (
                     sigmaTmp, D != null ? Dtmp : null, dpnt, pt, dt);
                  if (scaling != 1) {
                     sigmaTmp.scale(scaling);
                     if (D != null) {
                        Dtmp.scale (scaling);
                     }
                  }
                  sigma.add(sigmaTmp);
                  if (D != null) {
                     D.add(Dtmp);
                  }
               }
            }
         }

         // XXX only uses non-linear stress
         dpnt.setAveragePressure(pressure);
         if (veb != null) {
            ViscoelasticState state = idata[k].getViscoState();
            if (state == null) {
               state = veb.createState();
               idata[k].setViscoState(state);
            }
            veb.computeStress(sigma, state);
            if (D != null) {
               veb.computeTangent(D, state);
            }
         }
         else {
            dt.clearState();
         }

         // sum stress/stiffness contributions to each node
         for (int i = 0; i < e.myNodes.length; i++) {
            FemNode3d nodei = e.myNodes[i];
            int bi = nodei.getSolveIndex();

            FemUtilities.addStressForce(
               nodei.myInternalForce, GNx[i], sigma, dv);

            if (D != null) {              
               double p = 0;
               double kp = 0;
               if (softIncomp == IncompMethod.ELEMENT) {
                  FemUtilities.addToIncompressConstraints(
                     constraints[i], H, GNx[i], dv);
                  p = pressure;
               }
               else if (softIncomp == IncompMethod.FULL) {
                  double dV = dt.getDetJ0() * pt.getWeight();
                  kp = imat.getEffectiveModulus(detJ / dt.getDetJ0()) * dV;
                  p = pressure;
               }

               // compute stiffness
               if (bi != -1) {
                  for (int j = 0; j < e.myNodes.length; j++) {
                     int bj = e.myNodes[j].getSolveIndex();
                     if (!mySolveMatrixSymmetricP || bj >= bi) {
                        FemNodeNeighbor nbr = e.myNbrs[i][j];
                        nbr.addMaterialStiffness (GNx[i], D, GNx[j], dv);
                        nbr.addGeometricStiffness (GNx[i], sigma, GNx[j], dv);
                        nbr.addPressureStiffness (GNx[i], p, GNx[j], dv);   

                        if (kp != 0) {
                           nbr.addDilationalStiffness (
                              vebTangentScale*kp, GNx[i], GNx[j]);
                        }
                     }
                  }
               }
            } // if D != null

            // nodal stress/strain
            double[] nodalExtrapMat = e.getNodalExtrapolationMatrix();
            if (nodalExtrapMat != null) {
               if (myComputeNodalStress) {
                  double a = nodalExtrapMat[i * ipnts.length + k];
                  if (a != 0) {
                     nodei.addScaledStress(
                        a / nodei.numAdjacentElements(), sigma);
                  }
               }

               // if base material non-linear and computing nodal strain 
               if (myComputeNodalStrain && !mat.isLinear()) {
                  double a = nodalExtrapMat[i * ipnts.length + k];
                  if (a != 0) {
                     mat.computeRightCauchyGreen(C,dpnt);
                     C.m00 -= 1;
                     C.m11 -= 1;
                     C.m22 -= 1;
                     C.scale(0.5);
                     nodei.addScaledStrain(
                        a / nodei.numAdjacentElements(), C);
                  }
               }
            }
         } // looping through nodes computing stress

         // nodal incompressibility constraints
         if (D != null && softIncomp == IncompMethod.NODAL &&
             !(e instanceof TetElement)) {
            if (e.integrationPointsMapToNodes()) {
               for (FemNodeNeighbor nbr : getNodeNeighbors(e.myNodes[k])) {
                  int j = e.getLocalNodeIndex(nbr.myNode);
                  if (j != -1) {
                     // myNodalConstraints[i].scale(dv, GNx[i]);
                     nbr.myDivBlk.scaledAdd(dv, GNx[j]);
                  }
               }
            }
            else if (e.integrationPointsInterpolateToNodes()) {
               
               // distribute according to shape function weights
               VectorNd N = pt.getShapeWeights();
               // XXX map to nearest node
               int maxIdx = N.maxIndex ();
               pressure = nodes[maxIdx].myPressure;
               for (FemNodeNeighbor nbr : getNodeNeighbors(e.myNodes[maxIdx])) {
                  int j = e.getLocalNodeIndex(nbr.myNode);
                  if (j != -1) {
                     // myNodalConstraints[i].scale(dv, GNx[i]);
                     nbr.myDivBlk.scaledAdd(dv, GNx[j]);
                  }
               }
               //               for (int i = 0; i < N.size(); ++i) {
               //                  for (FemNodeNeighbor nbr : getNodeNeighbors(e.myNodes[i])) {
               //                     int j = e.getLocalNodeIndex(nbr.getNode());
               //                     if (j != -1) {
               //                        nbr.myDivBlk.scaledAdd(N.get(i)*dv, GNx[j]);
               //                     }
               //                  }
               //               }
            }
         } // soft incompressibility
      } // end looping through integration points

      if (D != null) {
         if (softIncomp == IncompMethod.NODAL && e instanceof TetElement) {
            // tet nodal incompressibility
            ((TetElement)e).getAreaWeightedNormals(myNodalConstraints);
            for (int i = 0; i < 4; i++) {
               myNodalConstraints[i].scale(-1 / 12.0);
            }

            for (int i=0; i<e.numNodes(); ++i) {
               for (FemNodeNeighbor nbr : getNodeNeighbors(e.myNodes[i])) {
                  int j = e.getLocalNodeIndex(nbr.myNode);
                  if (j != -1) {
                     nbr.myDivBlk.scaledAdd(1, myNodalConstraints[j]);
                  }
               }
            }
         }
         else if (softIncomp == IncompMethod.ELEMENT) {
            // element-wise incompressibility
            for (int i = 0; i < e.myNodes.length; i++) {
               int bi = e.myNodes[i].getSolveIndex();
               if (bi != -1) {
                  for (int j = 0; j < e.myNodes.length; j++) {
                     int bj = e.myNodes[j].getSolveIndex();
                     if (!mySolveMatrixSymmetricP || bj >= bi) {
                        e.myNbrs[i][j].addDilationalStiffness(
                           myRinv, constraints[i], constraints[j]);
                     }
                  }
               }
            }
         }
      }
   }

   public int getJacobianType() {
      if (mySolveMatrixSymmetricP) {
         return Matrix.SYMMETRIC;
      }
      else {
         return Matrix.INDEFINITE;
      }
   }

   protected boolean checkSolveMatrixIsSymmetric() {
      if (!myMaterial.hasSymmetricTangent()) {
         return false;
      }
      for (int i = 0; i < myElements.size(); i++) {
         FemElement3d e = myElements.get(i);
         FemMaterial m = e.getMaterial();
         if (m != null && !m.hasSymmetricTangent()) {
            return false;
         }
         if (e.numAuxiliaryMaterials() > 0) {
            for (AuxiliaryMaterial aux : e.myAuxMaterials) {
               if (!aux.hasSymmetricTangent()) {
                  return false;
               }
            }
         }
      }
      return true;
   }

   protected void addNodeNeighborBlock(
      SparseNumberedBlockMatrix S, FemNodeNeighbor nbr, int bi) {

      int bj = nbr.myNode.getSolveIndex();
      Matrix3x3Block blk = null;
      int blkNum = -1;
      if (bj != -1) {
         blk = (Matrix3x3Block)S.getBlock(bi, bj);
         if (blk == null) {
            blk = new Matrix3x3Block();
            S.addBlock(bi, bj, blk);
         }
         blkNum = blk.getBlockNumber();
      }
      // nbr.setBlock (blk);
      nbr.setBlockNumber(blkNum);
   }

   public void addSolveBlocks(SparseNumberedBlockMatrix S) {
      setNodalIncompBlocksAllocated(getSoftIncompMethod() == IncompMethod.NODAL);

      for (int i = 0; i < myNodes.size(); i++) {
         FemNode3d node = myNodes.get(i);
         int bi = node.getSolveIndex();
         if (bi != -1) {
            for (FemNodeNeighbor nbr : getNodeNeighbors(node)) {
               addNodeNeighborBlock(S, nbr, bi);
            }
            // used for soft nodal-based incompressibilty:
            for (FemNodeNeighbor nbr : getIndirectNeighbors(node)) {
               addNodeNeighborBlock(S, nbr, bi);
            }
         }
      }
      // System.out.println ("sparsity=\n" + S.getBlockPattern());
   }

   protected void addNeighborVelJacobian(
      SparseNumberedBlockMatrix M, FemNode3d node,
      FemNodeNeighbor nbr, double s) {

      if (nbr.myNode.getSolveIndex() != -1) {
         Matrix3x3Block blk =
            (Matrix3x3Block)M.getBlockByNumber(nbr.myBlkNum);
         if (nbr.myNode == node && node.isActive()) {
            nbr.addVelJacobian(
               blk, s, myStiffnessDamping, myMassDamping);
         }
         else {
            nbr.addVelJacobian(blk, s, myStiffnessDamping, 0);
         }
      }
   }

   public void addVelJacobian(
      SparseNumberedBlockMatrix M, double s) {

      if (!myStressesValidP || !myStiffnessesValidP) {
         updateStressAndStiffness();
      }
      for (int i = 0; i < myNodes.size(); i++) {
         FemNode3d node = myNodes.get(i);
         if (node.getSolveIndex() != -1) {
            for (FemNodeNeighbor nbr : getNodeNeighbors(node)) {
               addNeighborVelJacobian(M, node, nbr, s);
            }
            // used for soft nodal-based incompressibilty:
            for (FemNodeNeighbor nbr : getIndirectNeighbors(node)) {
               addNeighborVelJacobian(M, node, nbr, s);
            }
         }
      }
   }

   public void addPosJacobian(
      SparseNumberedBlockMatrix M, double s) {

      if (!myStressesValidP || !myStiffnessesValidP) {
         updateStressAndStiffness();
      }
      for (int i = 0; i < myNodes.size(); i++) {
         FemNode3d node = myNodes.get(i);
         if (node.getSolveIndex() != -1) {
            for (FemNodeNeighbor nbr : getNodeNeighbors(node)) {
               if (nbr.myNode.getSolveIndex() != -1) {
                  Matrix3x3Block blk =
                     (Matrix3x3Block)M.getBlockByNumber(nbr.myBlkNum);
                  nbr.addPosJacobian(blk, s);
               }
            }
            // used for soft nodal-based incompressibilty:
            for (FemNodeNeighbor nbr : getIndirectNeighbors(node)) {
               if (nbr.myNode.getSolveIndex() != -1) {
                  Matrix3x3Block blk =
                     (Matrix3x3Block)M.getBlockByNumber(nbr.myBlkNum);
                  nbr.addPosJacobian(blk, s);
               }
            }
         }
      }
      // System.out.println ("symmetric=" + mySolveMatrix.isSymmetric(1e-6));
   }

   // builds a Stiffness matrix, where entries are ordered by node numbers
   public SparseBlockMatrix createStiffnessMatrix() {

      if (!myStressesValidP || !myStiffnessesValidP) {
         updateStressAndStiffness();
      }

      SparseBlockMatrix M = new SparseBlockMatrix();
      int nnodes = numNodes();
      int[] sizes = new int[nnodes];
      for (int i=0; i<nnodes; ++i) {
         sizes[i] = 3;
      }
      M.addRows (sizes, sizes.length);
      M.addCols (sizes, sizes.length);
      M.setVerticallyLinked (true);

      int idx = 0;
      for (FemNode3d node : getNodes()) {
         node.setIndex(idx++);
      }

      // create solve blocks
      for (FemNode3d node : getNodes()) {
         MatrixBlock blk = node.createSolveBlock();
         M.addBlock(node.getIndex(), node.getIndex(), blk);
      }
      for (int i = 0; i < myNodes.size(); i++) {
         FemNode3d node = myNodes.get(i);
         for (FemNodeNeighbor nbr : getNodeNeighbors(node)) {
            FemNode3d other = nbr.getNode();
            Matrix3x3Block blk = null;
            if (other != node) {
               blk = new Matrix3x3Block();
               M.addBlock(node.getIndex(), nbr.getNode().getIndex(), blk);
            } else {
               blk = (Matrix3x3Block)M.getBlock(node.getIndex(), node.getIndex());
            }
            nbr.addPosJacobian(blk, -1.0);
         }
      }
      return M;
   }

   protected double checkMatrixStability(DenseMatrix D) {
      EigenDecomposition evd = new EigenDecomposition();
      evd.factorSymmetric (D, EigenDecomposition.OMIT_V);
      VectorNd eig = evd.getEigReal();
      double min = eig.get(0);
      double max = eig.get(eig.size()-1);
      if (Math.abs(max) > Math.abs(min)) {
         return min / max;
      }
      else {
         return max / min;
      }
   }

   // Not Currently Used
   public void getNodalDeformationGradients (Matrix3d[] Fnodal) {
      if (Fnodal.length < myNodes.size()) {
         throw new IllegalArgumentException (
            "Fnodal must have length >= " + myNodes.size());
      }
      Matrix3d F = new Matrix3d();
      for (FemElement3d e : myElements) {
         FemNode3d[] enodes = e.myNodes;
         FemMaterial mat = getElementMaterial(e);
         if (mat.isLinear()) {
            IntegrationPoint3d wpnt = e.getWarpingPoint();
            IntegrationData3d data = e.getWarpingData();
            wpnt.computeGradient (F, enodes, data.myInvJ0);
            for (int i=0; i<enodes.length; i++) {          
               int nidx = myNodes.indexOf(enodes[i]);
               Fnodal[nidx].scaledAdd (
                  1.0/enodes[i].numAdjacentElements(), F);
            }
         }
         else {
            IntegrationPoint3d[] ipnts = e.getIntegrationPoints();
            IntegrationData3d[] idata = e.getIntegrationData();
            double[] nodalExtrapMat = e.getNodalExtrapolationMatrix();
            for (int k=0; k<ipnts.length; k++) {
               ipnts[k].computeGradient (F, e.myNodes, idata[k].myInvJ0);
               for (int i=0; i<enodes.length; i++) {  
                  double a = nodalExtrapMat[i*ipnts.length + k];
                  int nidx = myNodes.indexOf(enodes[i]);                  
                  Fnodal[nidx].scaledAdd (
                     a/enodes[i].numAdjacentElements(), F);
               }
            }
         }
      }
   }

   public static boolean defaultAutoGenerateSurface = true;  // add surface mesh to model by default
   public static String DEFAULT_SURFACEMESH_NAME = "surface";
   private boolean myAutoGenerateSurface = defaultAutoGenerateSurface;
   protected boolean mySurfaceMeshValid = false;
   // private surface mesh component which is used in situations like
   // findNearestSurfaceElement() where we need a surface mesh but the
   // official surface mesh is null.
   protected FemMeshComp myInternalSurfaceMeshComp;

   public DoubleInterval getNodalPlotRange(SurfaceRender rendering) {

      if (!(rendering == SurfaceRender.Strain || 
         rendering == SurfaceRender.Stress)) {
         return null;
      }

      double min = Double.MAX_VALUE;
      double max = 0;
      for (int i = 0; i < myNodes.size(); i++) {
         FemNode3d node = myNodes.get(i);
         double s;
         if (rendering == SurfaceRender.Stress) {
            s = (float)node.getVonMisesStress();
         }
         else {
            s = (float)node.getVonMisesStrain();
         }
         if (s < min) {
            min = s;
         }
         if (s > max) {
            max = s;
         }
      }
      return new DoubleInterval(min, max);
   }

   private void updateStressPlotRange() {

      if (mySurfaceRendering != SurfaceRender.Stress &&
         mySurfaceRendering != SurfaceRender.Strain) {
         return;
      }

      if (myStressPlotRanging == Ranging.Auto) {
         myStressPlotRange.merge (getNodalPlotRange(mySurfaceRendering));
      } 

   }

   /* --- --- */

   private double getVolumeError(FemElement3d e) {
      // System.out.println ("vol= " + e.getVolume());
      return e.getVolume() - e.getRestVolume();
   }

   private double getLocalVolumeError(
      FemNode3d[] nodes, IntegrationPoint3d pt, IntegrationData3d dt) {

      double detJ = pt.computeJacobianDeterminant(nodes);
      double vol = detJ * pt.getWeight();
      double volr = dt.getDetJ0() * pt.getWeight();
      return (vol - volr);
   }

   // integrates nodal volume error using ipnts
   private double getLocalVolumeError(
      int nidx, FemNode3d[] nodes, IntegrationPoint3d[] pt, IntegrationData3d[] dt) {

      // compute based on shape weights
      double vol = 0;
      double volr = 0;
      for (int k=0; k<pt.length; ++k) {
         double detJ = pt[k].computeJacobianDeterminant(nodes);
         //double detJ = pt[k].getJ().determinant();
         VectorNd N = pt[k].getShapeWeights();

         double sw = N.get(nidx);
         vol += detJ * pt[k].getWeight()*sw;
         volr += dt[k].getDetJ0()*pt[k].getWeight()*sw;
      }
      return (vol - volr);
   }

   private boolean volumeIsControllable(FemNode3d node) {
      return node.isActive();
   }

   private boolean hasControllableNodes(FemElement3d elem) {
      return elem.hasControllableNodes();
   }

   protected void updateElementCounts() {
      if (myNumTetElements == -1) {
         myNumTetElements = 0;
         myNumNodalMappedElements = 0;
         myNumNodalInterpolatedElements = 0;
         myNumQuadraticElements = 0;
         for (int i=0; i<myElements.size(); i++) {
            FemElement3d e = myElements.get(i);
            if (e instanceof TetElement) {
               myNumTetElements++;
            }
            else if (e.integrationPointsMapToNodes()) {
               myNumNodalMappedElements++;
            } else if (e.integrationPointsInterpolateToNodes()) {
               myNumNodalInterpolatedElements++;
            }
            else if (e instanceof QuadtetElement ||
               e instanceof QuadhexElement ||
               e instanceof QuadwedgeElement ||
               e instanceof QuadpyramidElement) {
               myNumQuadraticElements++;
            }
         }
      }
   }

   public int numTetElements() {
      updateElementCounts();
      return myNumTetElements;
   }

   public int numQuadraticElements() {
      updateElementCounts();
      return myNumQuadraticElements;
   }

   protected int numNodalMappedElements() {
      updateElementCounts();
      return myNumNodalMappedElements;
   }
   
   protected int numNodalInterpolatedElements() {
      updateElementCounts();
      return myNumNodalInterpolatedElements;
   }

   private boolean hasActiveNodes() {
      for (int i = 0; i < myNodes.size(); i++) {
         if (myNodes.get(i).isActive()) {
            return true;
         }
      }
      return false;
   }

   private int numActiveNodes() {
      int num = 0;
      for (int i = 0; i < myNodes.size(); i++) {
         if (myNodes.get(i).isActive()) {
            num++;
         }
      }
      return num;
   }

   private boolean setNodalIncompBlocksAllocated(boolean allocated) {
      if (myNodalIncompBlocksAllocatedP != allocated) {
         for (FemNode3d n : myNodes) {
            if (allocated) {
               for (FemNodeNeighbor nbr_i : getNodeNeighbors(n)) {
                  FemNode3d node_i = nbr_i.myNode;
                  for (FemNodeNeighbor nbr_j : getNodeNeighbors(n)) {
                     FemNode3d node_j = nbr_j.myNode;
                     if (node_i.getNodeNeighbor(node_j) == null &&
                        node_i.getIndirectNeighbor(node_j) == null) {
                        // System.out.println (
                        // "adding block at "+node_i.getSolveIndex()+" "+
                        // node_j.getSolveIndex());
                        node_i.addIndirectNeighbor(node_j);
                     }
                  }
               }
            }
            else {
               n.clearIndirectNeighbors();
            }
         }
         // XXX signal structure change for solve matrix
         myNodalIncompBlocksAllocatedP = allocated;
         return true;
      }
      else {
         return false;
      }
   }

   private void setNodalIncompConstraintsAllocated(boolean allocated) {
      if (myNodalIncompConstraintsAllocatedP != allocated) {
         for (FemNode3d n : myNodes) {
            if (allocated) {
               for (FemNodeNeighbor nbr : getNodeNeighbors(n)) {
                  nbr.myDivBlk = new Matrix3x1Block();
               }
            }
            else {
               for (FemNodeNeighbor nbr : getNodeNeighbors(n)) {
                  nbr.myDivBlk = null;
               }
            }
         }
         myNodalIncompConstraintsAllocatedP = allocated;
      }
   }

   private void configureHardNodalIncomp() {

      if (!hasActiveNodes()) {
         return;
      }

      // determine which nodes have which controllablity
      int ci = 0; // constraint index
      for (FemNode3d n : myNodes) {
         int idx = -1;
         // XXX for now, only enforce incompressibility around nodes that are
         // free. That decreases the accuracy but increases the chance that the
         // resulting set of constraints will have full rank.
         // if (n.isActive()) {
         // idx = ci++;
         // }

         // This is what we should do, but it can lead to rank-deficient
         // constraint sets:
         if (volumeIsControllable(n)) {
            idx = ci++;
         }
         n.setIncompressIndex(idx);
      }
      myNumIncompressConstraints = ci;
      myIncompressLambda.setSize(ci);
      myIncompressLambda.setZero();

      setNodalIncompConstraintsAllocated(true);
   }

   private void configureHardElementIncomp() {

      int ci = 0; // constraint index
      for (FemElement3d e : myElements) {
         int npvals = e.numPressureVals();
         int cidx = -1;
         if (hasControllableNodes(e)) {
            cidx = ci;
            ci += npvals;
         }
         e.setIncompressIndex(cidx);
         for (int i = 0; i < npvals; i++) {
            e.myLagrangePressures[i] = 0;
         }
      }
      myNumIncompressConstraints = ci;
   }


   public void clearElementConditionInfo() {
      myMinDetJ = Double.MAX_VALUE;
      myMinDetJElement = null;
      myNumInverted = 0;
   }
   
   public boolean checkElementCondition (
      FemElement3d e, double detJ, boolean recordInversion) {
      if (detJ < myMinDetJ) {
         myMinDetJ = detJ;
         myMinDetJElement = e;
      }
      if (detJ <= 0 && recordInversion) {
         e.setInverted(true);
         myNumInverted++;
         return false;
      }
      else {
         return true;
      }
   }

   private FemElement3d[] elementsWithEdge(FemNode3d n0, FemNode3d n1) {
      HashSet<FemElement3d> allElems = new HashSet<FemElement3d>();
      LinkedList<FemElement3d> elemsWithEdge =
         new LinkedList<FemElement3d>();

      allElems.addAll(n0.getElementDependencies());
      allElems.addAll(n1.getElementDependencies());
      for (FemElement3d e : allElems) {
         if (e.hasEdge(n0, n1)) {
            elemsWithEdge.add(e);
         }
      }
      return elemsWithEdge.toArray(new FemElement3d[0]);
   }

   private int numElementsWithEdge(FemNode3d n0, FemNode3d n1) {
      return elementsWithEdge(n0, n1).length;
   }

   public PointAttachment createPointAttachment (Point pnt) {
      return createPointAttachment (pnt, /*reduceTol=*/1e-8);
   }

   public PointAttachment createPointAttachment (Point pnt, double reduceTol) {

      if (pnt.isAttached()) {
         throw new IllegalArgumentException ("point is already attached");
      }
      if (ComponentUtils.isAncestorOf (this, pnt)) {
         throw new IllegalArgumentException (
            "FemModel is an ancestor of the point");
      }
      Point3d loc = new Point3d();
      FemElement3d elem = findNearestElement (loc, pnt.getPosition());
      FemNode3d nearestNode = null;
      double nearestDist = Double.MAX_VALUE;
      for (FemNode3d n : elem.getNodes()) {
         double d = n.distance (pnt);
         if (d < nearestDist) {
            nearestNode = n;
            nearestDist = d;
         }
      }
      if (nearestDist <= reduceTol) {
         // just attach to the node
         return new PointParticleAttachment (nearestNode, pnt);
      }
      else {
         return PointFem3dAttachment.create (pnt, elem, loc, reduceTol);
         // Coords are computed in createNearest.  the point's position will be
         // updated, if necessary, by the addRemove hook when the attachement
         // is added.
      }
   }

   /**
    * {@inheritDoc}
    */
   public FrameFem3dAttachment createFrameAttachment (
      Frame frame, RigidTransform3d TFW) {

      if (frame == null && TFW == null) {
         throw new IllegalArgumentException (
            "frame and TFW cannot both be null");
      }
      if (frame != null && frame.isAttached()) {
         throw new IllegalArgumentException ("frame is already attached");
      }
      Point3d loc = new Point3d();
      Point3d pos = new Point3d(TFW != null ? TFW.p : frame.getPose().p);
      FemElement3d elem = findNearestElement (loc, pos);
      if (!loc.equals (pos)) {
         TFW = new RigidTransform3d (TFW);
         TFW.p.set (loc);
      }
      FrameFem3dAttachment ffa = new FrameFem3dAttachment (frame);
      ffa.setFromElement (TFW, elem);
      if (frame != null) {
         if (DynamicAttachment.containsLoop (ffa, frame, null)) {
            throw new IllegalArgumentException (
               "attachment contains loop");
         }
      }
      return ffa;
   }

   /**
    * Returns a FrameAttachment that attaches a <code>frame</code> to this
    * component. Once attached the frame will follow the body around.  The
    * initial pose of the frame is specified by <code>TFW</code>, which gives
    * its position and orientation in world coordinates. If <code>TFW</code> is
    * <code>null</code>, then the current pose of the frame is used. If
    * <code>frame</code> is <code>null</code>, then a virtual attachment is
    * created at the initial pose specified by
    * <code>TFW</code>. <code>frame</code> and <code>TFW</code> cannot both be
    * <code>null</code>.
    * 
    * @param frame frame to be attached
    * @param TFW transform from (initial) frame coordinates to world
    * coordinates
    * @param project if true and if the frame is outside the FEM, then
    * the frame gets projected to the nearest point on the FEM
    * @return attachment attaching <code>frame</code> to this component
    */
   public FrameFem3dAttachment createFrameAttachment (
      Frame frame, RigidTransform3d TFW, boolean project) {

      if (frame == null && TFW == null) {
         throw new IllegalArgumentException (
            "frame and TFW cannot both be null");
      }
      if (frame != null && frame.isAttached()) {
         throw new IllegalArgumentException ("frame is already attached");
      }
      Point3d loc = new Point3d();
      Point3d pos = new Point3d(TFW != null ? TFW.p : frame.getPose().p);
      FemElement3d elem = findNearestElement (loc, pos);
      if (project && !loc.equals (pos)) {
         TFW = new RigidTransform3d (TFW);
         TFW.p.set (loc);
      }
      FrameFem3dAttachment ffa = new FrameFem3dAttachment (frame);
      ffa.setFromElement (TFW, elem);
      if (frame != null) {
         if (DynamicAttachment.containsLoop (ffa, frame, null)) {
            throw new IllegalArgumentException (
               "attachment contains loop");
         }
      }
      return ffa;
   }

   static PointFem3dAttachment getEdgeAttachment(
      FemNode3d n0, FemNode3d n1) {
      double weight = 0;
      PointFem3dAttachment attachment = null;
      LinkedList<DynamicAttachment> masters = n0.getMasterAttachments();
      if (masters == null) {
         return null;
      }
      for (DynamicAttachment a : masters) {
         if (a instanceof PointFem3dAttachment) {
            PointFem3dAttachment pfa = (PointFem3dAttachment)a;
            if (pfa.numMasters() == 2 && pfa.getSlave() instanceof FemNode3d) {
               if (containsNode(n1, pfa.getNodes())) {
                  double w = pfa.getCoordinates().get(0);
                  if (Math.abs(w - 0.5) < Math.abs(weight - 0.5)) {
                     // this point is closer
                     attachment = pfa;
                  }
               }
            }
         }
      }
      return attachment;
   }

   private FemNode3d createNode(FemNode3d[] nodes) {
      Point3d pos = new Point3d();
      FemNode3d node = new FemNode3d();
      for (FemNode3d n : nodes) {
         pos.add(n.getPosition());
      }
      pos.scale(1.0 / nodes.length);
      node.setPosition(pos);
      pos.setZero();
      for (FemNode3d n : nodes) {
         pos.add(n.getRestPosition());
      }
      pos.scale(1.0 / nodes.length);
      node.setRestPosition(pos);
      return node;
   }

   static PointFem3dAttachment getFaceAttachment(FemNode3d node) {
      if (node.getAttachment() instanceof PointFem3dAttachment) {
         PointFem3dAttachment attachment =
            (PointFem3dAttachment)node.getAttachment();
         if (attachment.numMasters() > 2) {
            return attachment;
         }
      }
      return null;
   }

   private FemElement3d[] elementsWithFace(
      FemNode3d n0, FemNode3d n1, FemNode3d n2, FemNode3d n3) {
      HashSet<FemElement3d> allElems = new HashSet<FemElement3d>();
      LinkedList<FemElement3d> elemsWithFace =
         new LinkedList<FemElement3d>();

      allElems.addAll(n0.getElementDependencies());
      allElems.addAll(n1.getElementDependencies());
      allElems.addAll(n2.getElementDependencies());
      allElems.addAll(n3.getElementDependencies());
      for (FemElement3d e : allElems) {
         if (e.hasFace(n0, n1, n2, n3)) {
            elemsWithFace.add(e);
         }
      }
      return elemsWithFace.toArray(new FemElement3d[0]);
   }

   private int numElementsWithFace(
      FemNode3d n0, FemNode3d n1, FemNode3d n2, FemNode3d n3) {
      return elementsWithFace(n0, n1, n2, n3).length;
   }

   private static double[] faceWeights = new double[] {0.25, 0.25, 0.25, 0.25};
   private static double[] edgeWeights = new double[] { 0.5, 0.5 };

   private PointFem3dAttachment getFaceAttachment(
      FemNode3d n0, FemNode3d n1, FemNode3d n2, FemNode3d n3) {
      VectorNd idealWeights = new VectorNd(faceWeights);
      double mindist = Double.MAX_VALUE;
      PointFem3dAttachment attachment = null;
      LinkedList<DynamicAttachment> masters = n0.getMasterAttachments();
      if (masters == null) {
         return null;
      }
      for (DynamicAttachment a : masters) {
         if (a instanceof PointFem3dAttachment) {
            PointFem3dAttachment pfa = (PointFem3dAttachment)a;
            if (pfa.numMasters() == 4 && pfa.getSlave() instanceof FemNode3d) {
               FemNode[] nodes = pfa.getNodes();
               if (containsNode(n1, nodes) &&
                  containsNode(n2, nodes) &&
                  containsNode(n3, nodes)) {
                  double d = idealWeights.distance(pfa.getCoordinates());
                  if (d < mindist) {
                     mindist = d;
                     attachment = pfa;
                  }
               }
            }
         }
      }
      return attachment;
   }

   HexElement createHex(FemNode3d[] nodes,
      int i0, int i1, int i2, int i3,
      int i4, int i5, int i6, int i7) {
      return new HexElement(nodes[i0], nodes[i1], nodes[i2], nodes[i3],
         nodes[i4], nodes[i5], nodes[i6], nodes[i7]);
   }

   public void subdivideHexs(List<HexElement> hexs) {
      for (HexElement hex : hexs) {
         subdivideHex(hex);
      }
   }

   public void subdivideHex(HexElement hex) {
      if (hex.getParent() != myElements) {
         throw new IllegalArgumentException(
            "Hex is not contained in this model");
      }
      LinkedList<FemNode3d> addedNodes = new LinkedList<FemNode3d>();
      LinkedList<FemElement3d> addedElements =
         new LinkedList<FemElement3d>();
      LinkedList<DynamicAttachment> addedAttachments =
         new LinkedList<DynamicAttachment>();
      LinkedList<DynamicAttachment> removedAttachments =
         new LinkedList<DynamicAttachment>();

      int idx = 0;
      FemNode3d[] nodes = new FemNode3d[27];
      for (FemNode3d n : hex.getNodes()) {
         nodes[idx++] = n;
      }
      for (int i = 0; i < 12; i++) {
         // for each edge ...
         FemNode3d n0 = nodes[HexElement.edgeIdxs[2 * i + 0]];
         FemNode3d n1 = nodes[HexElement.edgeIdxs[2 * i + 1]];
         PointFem3dAttachment edgeAttach = getEdgeAttachment(n0, n1);
         FemNode3d edgeNode;
         if (edgeAttach != null) {
            // use the existing mid node as the edge node
            edgeNode = (FemNode3d)edgeAttach.getSlave();
            if (numElementsWithEdge(n0, n1) == 1) {
               // don't need the attachment any more, so remove it
               removedAttachments.add(edgeAttach);
            }
         }
         else {
            edgeNode = createNode(new FemNode3d[] { n0, n1 });
            addedNodes.add(edgeNode);
            if (numElementsWithEdge(n0, n1) > 1) {
               PointFem3dAttachment a = new PointFem3dAttachment(edgeNode);
               a.setFromNodes (new FemNode[] { n0, n1 }, edgeWeights);
               addedAttachments.add(a);
            }
         }
         nodes[idx++] = edgeNode;
      }
      for (int i = 0; i < 6; i++) {
         // for each face ...
         FemNode3d n0 = nodes[HexElement.faceIdxs[4 * i + 0]];
         FemNode3d n1 = nodes[HexElement.faceIdxs[4 * i + 1]];
         FemNode3d n2 = nodes[HexElement.faceIdxs[4 * i + 2]];
         FemNode3d n3 = nodes[HexElement.faceIdxs[4 * i + 3]];
         PointFem3dAttachment faceAttach = getFaceAttachment(n0, n1, n2, n3);
         FemNode3d faceNode;
         if (faceAttach != null) {
            // use the existing center node as the face node
            faceNode = (FemNode3d)faceAttach.getSlave();
            if (numElementsWithFace(n0, n1, n2, n3) == 1) {
               // don't need the attachment any more, so remove it
               removedAttachments.add(faceAttach);
            }
         }
         else {
            faceNode = createNode(new FemNode3d[] { n0, n1, n2, n3 });
            addedNodes.add(faceNode);
            if (numElementsWithFace(n0, n1, n2, n3) > 1) {
               PointFem3dAttachment a = new PointFem3dAttachment(faceNode);
               a.setFromNodes (new FemNode[] { n0, n1, n2, n3 }, faceWeights);
               addedAttachments.add(a);
            }
         }
         nodes[idx++] = faceNode;
      }

      FemNode3d centerNode = createNode((FemNode3d[])hex.getNodes());
      addedNodes.add(centerNode);
      nodes[idx++] = centerNode;

      addedElements.add(createHex(nodes, 0, 8, 20, 11, 16, 24, 26, 23));
      addedElements.add(createHex(nodes, 8, 1, 9, 20, 24, 17, 21, 26));
      addedElements.add(createHex(nodes, 20, 9, 2, 10, 26, 21, 18, 25));
      addedElements.add(createHex(nodes, 11, 20, 10, 3, 23, 26, 25, 19));
      addedElements.add(createHex(nodes, 16, 24, 26, 23, 4, 12, 22, 15));
      addedElements.add(createHex(nodes, 24, 17, 21, 26, 12,

         5, 13, 22));
      addedElements.add(createHex(nodes, 26, 21, 18, 25, 22, 13, 6, 14));
      addedElements.add(createHex(nodes, 23, 26, 25, 19, 15, 22, 14, 7));

      for (DynamicAttachment a : removedAttachments) {
         removeAttachment(a);
      }
      removeElement(hex);
      for (FemNode3d n : addedNodes) {
         addNode(n);
      }
      for (FemElement3d e : addedElements) {
         addElement(e);
      }
      for (DynamicAttachment a : addedAttachments) {
         addAttachment(a);
      }
   }

   /* --- Constrainer Methods --- */

   public double updateConstraints(double t, int flags) {
      double maxpen = -1;
      if (usingAttachedRelativeFrame()) {
         myFrameConstraint.updateConstraints (t, flags);
         maxpen = 0;
      }
      if (!myVolumeValid) {
         updateVolume();
      }
      if (getHardIncompMethod() != IncompMethod.OFF) {
         updateHardIncompInfo(t);
         maxpen = 0;
      }
      return maxpen;
   }

   public void getConstrainedComponents (List<DynamicComponent> list) {
      if (getHardIncompMethod() != IncompMethod.OFF) {
         list.addAll (myNodes);
      }
   }

   public int setBilateralImpulses(VectorNd lam, double h, int idx) {

      if (usingAttachedRelativeFrame()) {
         idx = myFrameConstraint.setBilateralImpulses (lam, h, idx);
      }
      IncompMethod hardIncomp = getHardIncompMethod();
      if (hardIncomp == IncompMethod.NODAL) {
         lam.getSubVector(idx, myIncompressLambda);
         idx += myNumIncompressConstraints;
      }
      else if (hardIncomp == IncompMethod.ELEMENT) {
         double[] buf = lam.getBuffer();
         for (int i = 0; i < myElements.size(); i++) {
            FemElement3d e = myElements.get(i);
            if (e.getIncompressIndex() != -1) {
               for (int k = 0; k < e.numPressureVals(); k++) {
                  e.myLagrangePressures[k] = buf[idx++];
               }
            }
         }
      }
      return idx;
   }

   public void zeroImpulses() {

      if (usingAttachedRelativeFrame()) {
         myFrameConstraint.zeroImpulses();
      }
      IncompMethod hardIncomp = getHardIncompMethod();
      if (hardIncomp == IncompMethod.NODAL) {
         myIncompressLambda.setZero();
      }
      else if (hardIncomp == IncompMethod.ELEMENT) {
         for (int i = 0; i < myElements.size(); i++) {
            FemElement3d e = myElements.get(i);
            if (e.getIncompressIndex() != -1) {
               for (int k = 0; k < e.numPressureVals(); k++) {
                  e.myLagrangePressures[k] = 0;
               }
            }
         }
      }
   }

   public int getBilateralImpulses(VectorNd lam, int idx) {

      if (usingAttachedRelativeFrame()) {
         idx = myFrameConstraint.getBilateralImpulses (lam, idx);
      }
      IncompMethod hardIncomp = getHardIncompMethod();
      if (hardIncomp == IncompMethod.NODAL) {
         lam.setSubVector(idx, myIncompressLambda);
         idx += myNumIncompressConstraints;
      }
      else if (hardIncomp == IncompMethod.ELEMENT) {
         double[] buf = lam.getBuffer();
         for (int i = 0; i < myElements.size(); i++) {
            FemElement3d e = myElements.get(i);
            if (e.getIncompressIndex() != -1) {
               for (int k = 0; k < e.numPressureVals(); k++) {
                  buf[idx++] = e.myLagrangePressures[k];
               }
            }
         }
      }
      return idx;
   }

   public void getBilateralSizes (VectorNi sizes) {

      if (usingAttachedRelativeFrame()) {
         myFrameConstraint.getBilateralSizes (sizes);
      }
      IncompMethod hardIncomp = getHardIncompMethod();
      if (hardIncomp != IncompMethod.OFF) {
         if (!myHardIncompConfigValidP) {
            configureHardIncomp();
         }
         if (hardIncomp == IncompMethod.NODAL) {
            for (int i = 0; i < myNumIncompressConstraints; i++) {
               sizes.append(1);
            }
         }
         else if (hardIncomp == IncompMethod.ELEMENT) {
            for (int i = 0; i < myElements.size(); i++) {
               FemElement3d e = myElements.get(i);
               if (e.getIncompressIndex() != -1) {
                  sizes.append(e.numPressureVals());
               }
            }
         }
      }
   }

   public int addBilateralConstraints(
      SparseBlockMatrix GT, VectorNd dg, int numb) {

      if (usingAttachedRelativeFrame()) {
         numb = myFrameConstraint.addBilateralConstraints (GT, dg, numb);
      }
      IncompMethod hardIncomp = getHardIncompMethod();
      if (hardIncomp != IncompMethod.OFF) {

         // add the necessary columns to the matrix
         int ncons = myNumIncompressConstraints;

         int bj = GT.numBlockCols();
         if (hardIncomp == IncompMethod.NODAL) {
            // for TET case, ncons equals number of constraint blocks
            for (int j = 0; j < ncons; j++) {
               GT.addCol(1);
            }
            // For controllable node, add the incompressibility constraint
            for (FemNode3d n : myNodes) {
               if (n.getIncompressIndex() != -1) {
                  for (FemNodeNeighbor nbr : getNodeNeighbors(n)) {
                     // if (isControllable (nbr.myNode)) {
                     GT.addBlock(
                        nbr.myNode.getSolveIndex(), bj, nbr.myDivBlk);
                     // }
                  }
                  bj++;
               }
            }
         }
         else if (hardIncomp == IncompMethod.ELEMENT) {
            for (FemElement3d e : myElements) {
               if (e.getIncompressIndex() != -1) {
                  MatrixBlock[] constraints;
                  constraints = e.getIncompressConstraints();
                  for (int i = 0; i < e.numNodes(); i++) {
                     FemNode3d n = e.myNodes[i];
                     // if (isControllable (n)) {
                     GT.addBlock(n.getSolveIndex(), bj, constraints[i]);
                     // }
                  }
                  bj++;
               }
            }
         }
         if (dg != null) {
            double[] dbuf = dg.getBuffer();
            for (int i = 0; i < ncons; i++) {
               dbuf[numb + i] = myDg.get(i);
            }
         }
         numb += ncons;
      }
      return numb;
   }

   public int getBilateralInfo(ConstraintInfo[] ginfo, int idx) {

      if (usingAttachedRelativeFrame()) {
         idx = myFrameConstraint.getBilateralInfo (ginfo, idx);
      }
      IncompMethod hardIncomp = getHardIncompMethod();
      if (hardIncomp != IncompMethod.OFF) {
         int ncols = myNumIncompressConstraints;
         int ci;

         double damping = 0;
         if (myIncompCompliance != 0) {
            // set critical damping
            double mass = getMass() / myNumIncompressConstraints;
            damping = 2 * Math.sqrt(mass / myIncompCompliance);
         }

         if (!myVolumeValid) {
            updateVolume();
         }
         if (hardIncomp == IncompMethod.NODAL) {
            for (ci = 0; ci < ncols; ci++) {
               ConstraintInfo gi = ginfo[idx + ci];
               gi.dist = 0; // values will be accumulated below
               gi.compliance = myIncompCompliance;
               gi.damping = damping;
               gi.force = 0;
            }

            for (FemElement3d elem : myElements) {
               if (elem instanceof TetElement) {
                  double tdiv = getVolumeError(elem);

                  for (int j = 0; j < 4; j++) {
                     FemNode3d node = elem.myNodes[j];
                     if ((ci = node.getIncompressIndex()) != -1) {
                        // if the tet contains inactive nodes, should
                        // we use something other than 0.25*tdiv?
                        // Also, why do we use +tdiv for NODE and -tdiv for ELEM?
                        ginfo[idx + ci].dist += tdiv * 0.25;
                     }
                  }
               }
               else if (elem.integrationPointsMapToNodes()) {
                  FemNode3d[] nodes = elem.myNodes;
                  IntegrationPoint3d[] ipnts = elem.getIntegrationPoints();
                  IntegrationData3d[] idata = elem.getIntegrationData();
                  double verr;
                  for (int i = 0; i < nodes.length; i++) {
                     if ((ci = nodes[i].getIncompressIndex()) != -1) {
                        verr = getLocalVolumeError(nodes, ipnts[i], idata[i]);
                        ginfo[idx + ci].dist += verr;
                     }
                  }
               } else {
                  // computes constraint distance using shape functions
                  FemNode3d[] nodes = elem.myNodes;
                  IntegrationPoint3d[] ipnts = elem.getIntegrationPoints();
                  IntegrationData3d[] idata = elem.getIntegrationData();
                  double verr;
                  for (int i = 0; i < nodes.length; i++) {
                     if ((ci = nodes[i].getIncompressIndex()) != -1) {
                        verr = getLocalVolumeError(i, nodes, ipnts, idata);
                        ginfo[idx + ci].dist += verr;
                     }
                  } 
               }
            }
         }
         else if (hardIncomp == IncompMethod.ELEMENT) {
            ci = idx;
            for (FemElement3d e : myElements) {
               e.getRestVolume(); // makes sure rest volume is updated
               if (e.getIncompressIndex() != -1) {
                  for (int k = 0; k < e.numPressureVals(); k++) {
                     ConstraintInfo gi = ginfo[ci++];
                     gi.dist = e.myVolumes[k] - e.myRestVolumes[k];
                     gi.compliance = myIncompCompliance;
                     gi.damping = damping;
                     gi.force = 0;
                  }
               }
            }
         }
         idx += ncols;
      }
      return idx;
   }

   /* --- Aux State Methods --- */
   
   public void getAuxStateComponents(List<HasAuxState> comps, int level) {
      comps.add(this);
   }

   public void advanceAuxState(double t0, double t1) {
      for (int i = 0; i < myElements.size(); i++) {
         FemElement3d e = myElements.get(i);
         FemMaterial mat = getElementMaterial(e);
         if (mat.getViscoBehavior() != null) {
            ViscoelasticBehavior veb = mat.getViscoBehavior();
            IntegrationData3d[] idata = e.getIntegrationData();
            for (int k = 0; k < idata.length; k++) {
               ViscoelasticState state = idata[k].getViscoState();
               if (state == null) {
                  state = veb.createState();
                  idata[k].setViscoState(state);
               }
               veb.advanceState(state, t0, t1);
            }
         }
      }
   }

   /**
    * {@inheritDoc}
    */
   public void skipAuxState(DataBuffer data) {

      int dsize = data.zget();
      int zsize = data.zget();
      data.dskip (dsize);
      data.zskip (zsize);
   }

   public void getAuxState(DataBuffer data) {

      int didx0 = data.dsize();
      int zidx0 = data.zsize();
      data.zput (0);    // reserve space for storing dsize and zsize
      data.zput (0);

      for (int i = 0; i < myElements.size(); i++) {
         IntegrationData3d[] idata = myElements.get(i).getIntegrationData();
         for (int k = 0; k < idata.length; k++) {
            idata[k].getState(data);
         }          
      }
      // store the amount of space used, for use by increaseAuxStateOffsets
      data.zset (zidx0, data.dsize()-didx0);
      data.zset (zidx0+1, data.zsize()-zidx0-2);
   }

   public void getInitialAuxState(
      DataBuffer newData, DataBuffer oldData) {

      int zidx0 = newData.zsize();
      newData.zput (0);     // make space for size spaces, to be stored below
      newData.zput (0);

      for (int i = 0; i < myElements.size(); i++) {
         IntegrationData3d[] idata = myElements.get(i).getIntegrationData();
         for (int k=0; k<idata.length; k++) {
            idata[k].getZeroState (newData);
         }
      }
      // store the amount of space used, for use by increaseAuxStateOffsets
      newData.zset (zidx0, 0);
      newData.zset (zidx0+1, newData.zsize()-zidx0-2);
   }

   public void setAuxState(DataBuffer data) {

      int dsize = data.zget(); // should use this for sanity checking?
      int zsize = data.zget();

      for (int i = 0; i < myElements.size(); i++) {
         IntegrationData3d[] idata = myElements.get(i).getIntegrationData();
         for (int k = 0; k < idata.length; k++) {
            idata[k].setState (data);
         }
      }
   }

   /* --- Render Methods --- */
   
   public void getSelection(LinkedList<Object> list, int qid) {
      super.getSelection(list, qid);
   }

   public void prerender(RenderList list) {
      super.prerender(list);

      list.addIfVisible (myFrame);
      list.addIfVisible(myNodes);
      list.addIfVisible(myElements);
      list.addIfVisible(myMarkers);
      list.addIfVisible(myMeshList);

      // build surface mesh if needed
      if (myAutoGenerateSurface && !mySurfaceMeshValid) {
         getSurfaceMesh();  // triggers creation of surface mesh
      }
      // BVTree bvt = getSurfaceMesh().getBVTree();
      // if (bvt != null) {
      //    list.addIfVisible (bvt);
      // }
            
      updateStressPlotRange();

      myAuxiliaryMaterialList.prerender(list);
   }

   public void render(Renderer renderer, int flags) {
   }

   @Override
   public void updateBounds(Vector3d pmin, Vector3d pmax) {
      updateSlavePos();
      super.updateBounds(pmin, pmax);

      myMeshList.updateBounds(pmin, pmax);
   }

   /* --- I/O and Copy Methods --- */
   
   public void scan(ReaderTokenizer rtok, Object ref) throws IOException {
      doclear();
      setDefaultValues();
      super.scan(rtok, ref);
      invalidateStressAndStiffness();
      notifyStructureChanged(this);
   }

   protected boolean scanItem (ReaderTokenizer rtok, Deque<ScanToken> tokens)
      throws IOException {

      rtok.nextToken();
      if (scanAttributeName (rtok, "minBound")) {
         myMinBound = new Point3d();
         myMinBound.scan(rtok);
         return true;
      }
      else if (scanAttributeName (rtok, "maxBound")) {
         myMaxBound = new Point3d();
         myMaxBound.scan(rtok);
         return true;
      }
      else if (scanAttributeName (rtok, "autoGenerateSurface")) {
         myAutoGenerateSurface = rtok.scanBoolean();
         return true;
      }
      else if (scanAttributeName (rtok, "surfaceMeshValid")) {
         // need to defer setting surfaceMeshValid to the end of postscan
         // since otherwise it will be cleared as the FEM is built
         boolean surfaceMeshValid = rtok.scanBoolean();
         tokens.offer (new StringToken ("surfaceMeshValid", rtok.lineno()));
         tokens.offer (new IntegerToken (surfaceMeshValid ? 1 : 0));
         return true;
      }

      rtok.pushBack();
      return super.scanItem (rtok, tokens);
   }

   protected boolean postscanItem (
      Deque<ScanToken> tokens, CompositeComponent ancestor) throws IOException {

      if (postscanAttributeName (tokens, "surfaceMeshValid")) {
         IntegerToken tok = (IntegerToken)tokens.poll();
         mySurfaceMeshValid = (tok.value() == 0 ? false : true);
         return true;
      }
      return super.postscanItem (tokens, ancestor);
   } 

   public void postscan (
      Deque<ScanToken> tokens, CompositeComponent ancestor) throws IOException {
      super.postscan (tokens, ancestor);
      invalidateStressAndStiffness();
      notifyStructureChanged(this);
   }

   public boolean writeSurfaceMesh(PrintWriter pw) {
      FemMeshComp fm = getSurfaceMeshComp();
      if (fm != null) {
         return fm.writeMesh (pw);
      }
      else {
         return false;
      }
   }

   public void writeSurfaceMesh(String fileName) {
      IndentingPrintWriter pw = null;
      try {
         pw = ArtisynthIO.newIndentingPrintWriter(fileName);
         writeSurfaceMesh (pw);
      } catch (IOException e) {
         e.printStackTrace();
      }
      finally {
         if (pw != null) {
            pw.close();
         }
      }
   }

   public FemMeshComp scanSurfaceMesh(ReaderTokenizer rtok) throws IOException {
      // Create embedded mesh
      FemMeshComp surfMesh = doGetSurfaceMeshComp();
      surfMesh.scanMesh (rtok);
      myAutoGenerateSurface = false;
      mySurfaceMeshValid = true;
      System.out.println ("surfaceMeshValid");
      myInternalSurfaceMeshComp = null;
      return surfMesh;
   }

   public FemMeshComp scanSurfaceMesh(String fileName) throws IOException {
      return scanSurfaceMesh(ArtisynthIO.newReaderTokenizer(fileName));
   }

   public FemMeshComp scanMesh (ReaderTokenizer rtok) throws IOException {
      FemMeshComp mesh = new FemMeshComp (this);
      mesh.scanMesh (rtok);
      return mesh;
   }

   public FemMeshComp scanMesh (String fileName) throws IOException {
      return scanMesh (ArtisynthIO.newReaderTokenizer(fileName));
   }

   protected void writeItems (
      PrintWriter pw, NumberFormat fmt, CompositeComponent ancestor)
         throws IOException {
      if (myMinBound != null) {
         pw.println("minBound=[" + myMinBound.toString(fmt) + "]");
      }
      if (myMaxBound != null) {
         pw.println("maxBound=[" + myMaxBound.toString(fmt) + "]");
      }
      pw.println("autoGenerateSurface=" + myAutoGenerateSurface);

      super.writeItems(pw, fmt, ancestor);
      // need to write out surfaceMeshValid at the end because otherwise
      // it will be set invalid as the FEM is being built 
      pw.println("surfaceMeshValid=" + mySurfaceMeshValid);
   }

   /**
    * {@inheritDoc}
    */
   public boolean isDuplicatable() {
      return true;
   }

   public boolean getCopyReferences(
      List<ModelComponent> refs, ModelComponent ancestor) {

      return true;
   }

   @Override
   public FemModel3d copy (
      int flags, Map<ModelComponent,ModelComponent> copyMap) {

      if (copyMap == null) {
         copyMap = new HashMap<ModelComponent,ModelComponent>();
         flags = CopyableComponent.COPY_REFERENCES;
      }

      FemModel3d fem = (FemModel3d)super.copy(flags, copyMap);

      // fem.myFrame was created in super.copy(), but we redo this
      // so as to create an exact copy of the orginal frame
      FemModelFrame newFrame = myFrame.copy (flags, copyMap);
      newFrame.setName (myFrame.getName());
      copyMap.put(myFrame, newFrame);
      fem.myFrame = newFrame;
      if (myFrameConstraint != null) {
         fem.attachFrame (myFrame.getPose());
      }
      else {
         fem.attachFrame (null);
      }
      fem.myFrameRelativeP = myFrameRelativeP;

      for (FemNode3d n : myNodes) {
         FemNode3d newn = n.copy(flags, copyMap);
         newn.setName(n.getName());
         copyMap.put(n, newn);
         fem.myNodes.addNumbered(newn, n.getNumber());
         fem.myNodes.setRenderProps(myNodes.getRenderProps());
      }
      for (FemElement3d e : myElements) {
         FemElement3d newe = e.copy(flags, copyMap);
         newe.setName(e.getName());
         copyMap.put(e, newe);
         fem.myElements.addNumbered(newe, e.getNumber());
         fem.myElements.setRenderProps(myElements.getRenderProps());
      }
      for (FemMarker m : myMarkers) {
         FemMarker newm = m.copy(flags, copyMap);
         newm.setName(m.getName());
         fem.myMarkers.addNumbered(newm, m.getNumber());
         fem.myMarkers.setRenderProps(myMarkers.getRenderProps());
      }
      for (DynamicAttachment a : myAttachments) {
         DynamicAttachment newa = a.copy(flags, copyMap);
         newa.setName(a.getName());
         fem.myAttachments.addNumbered(newa, a.getNumber());
      }

      fem.ansysElemProps = new HashMap<FemElement3d,int[]>();
      for (Map.Entry<FemElement3d,int[]> ent : ansysElemProps.entrySet()) {
         FemElement3d newe = (FemElement3d)copyMap.get(ent.getKey());
         int[] props = ArraySupport.copy(ent.getValue());
         fem.ansysElemProps.put(newe, props);
      }

      for (int i=0; i<myMeshList.size(); i++) {
         FemMeshComp mc = myMeshList.get(i);
         FemMeshComp newFmc = mc.copy(flags, copyMap);
         if (i == 0) {
            fem.myMeshList.addFixed (newFmc);
         }
         else {
            fem.addMeshComp(newFmc);
         }
         // do this this since addMesh sets collidability by default
         newFmc.setCollidable (mc.getCollidable());        
      }

      fem.myAutoGenerateSurface = myAutoGenerateSurface;
      fem.mySurfaceMeshValid = mySurfaceMeshValid;
      fem.myInternalSurfaceMeshComp = null;

      fem.setElementWidgetSizeMode(myElementWidgetSizeMode);
      if (myElementWidgetSizeMode == PropertyMode.Explicit) {
         fem.setElementWidgetSize(myElementWidgetSize);
      }

      fem.clearCachedData(null);

      fem.myAABBTree = null;
      fem.myBVTreeValid = false;

      fem.mySolveMatrixFile = null;

      fem.myNumIncompressConstraints = 0;
      fem.myHardIncompUpdateTime = -1;

      fem.myComputeNodalStress = myComputeNodalStress;
      fem.myComputeNodalStrain = myComputeNodalStrain;

      fem.myHardIncompMethod = myHardIncompMethod;
      fem.myHardIncompMethodValidP = myHardIncompMethodValidP;
      fem.mySoftIncompMethod = mySoftIncompMethod;
      fem.mySoftIncompMethodValidP = mySoftIncompMethodValidP;

      fem.myNodalIncompBlocksAllocatedP = false;
      fem.myNodalIncompConstraintsAllocatedP = false;

      fem.myPressures = new VectorNd(MAX_PRESSURE_VALS);
      fem.myKp = new double[MAX_PRESSURE_VALS];
      fem.myNodalConstraints = new Vector3d[MAX_NODAL_INCOMP_NODES];
      for (int i = 0; i < MAX_NODAL_INCOMP_NODES; i++) {
         fem.myNodalConstraints[i] = new Vector3d();
      }

      return fem;
   }

   /* --- ANSYS Support Methods --- */

   /**
    * Prints the nodes of this FEM in a format which is compatible with ANSYS.
    * 
    * @param pw
    * PrintWriter to which nodes are written
    */
   public void printANSYSNodes(PrintWriter pw) {
      NumberFormat ifmt = new NumberFormat("%8d");
      int nodeIdx = 1;
      for (FemNode3d n : myNodes) {
         pw.println(ifmt.format(nodeIdx) + " "
            + n.myRest.toString("%16.9e    "));
         nodeIdx++;
      }
      pw.flush();
   }

   /**
    * Prints the elements of this FEM in a format which is compatible with
    * ANSYS.
    * 
    * @param pw
    * PrintWriter to which elements are written
    */
   public void printANSYSElements(PrintWriter pw) {
      NumberFormat dfmt = new NumberFormat("%6d");
      int femIdx = 1;
      for (FemElement3d e : myElements) {
         FemNode3d[] nodes = e.getNodes();
         int[] nums = new int[13];
         if (e instanceof TetElement) {
            int idx0 = myNodes.indexOf(nodes[0]) + 1;
            int idx1 = myNodes.indexOf(nodes[1]) + 1;
            int idx2 = myNodes.indexOf(nodes[2]) + 1;
            int idx3 = myNodes.indexOf(nodes[3]) + 1;

            nums[0] = idx0;
            nums[1] = idx1;
            nums[2] = idx2;
            nums[3] = idx2;
            nums[4] = idx3;
            nums[5] = idx3;
            nums[6] = idx3;
            nums[7] = idx3;
         }
         else {
            throw new IllegalArgumentException("Unknown element type: "
               + e.getClass().getName());
         }
         for (int i = 8; i < 12; i++) {
            nums[i] = 1;
         }
         nums[12] = 0;
         for (int i = 0; i < nums.length; i++) {
            pw.print(dfmt.format(nums[i]));
         }
         pw.println("       " + femIdx);
         femIdx++;

      }
      pw.flush();
   }

   public void useAnsysNumbering() {
      myNodes.setNumberingStartAtOne();
   }

   /* --- Frame Support Methods --- */

   public FemModelFrame getFrame() {
      return myFrame;
   }

   public boolean usingAttachedRelativeFrame() {
      return myFrameConstraint != null && myFrameRelativeP;
   }

   public FrameFem3dConstraint getFrameConstraint() {
      return myFrameConstraint;
   }

   public void attachFrame (RigidTransform3d TRW) {
      if (TRW == null) {
         myFrameConstraint = null;
         myFrame.setPose (RigidTransform3d.IDENTITY);
         myFrame.setVelocity (Twist.ZERO);
      }
      else {
         RigidTransform3d TX = new RigidTransform3d(TRW);
         Point3d pos = new Point3d(TRW.p);
         FemElement3d elem = findContainingElement (pos);
         if (elem == null) {
            Point3d newLoc = new Point3d();
            elem = findNearestSurfaceElement(newLoc, pos);
            TX.p.set (newLoc);
         }         
         myFrame.setPose (TX);
         myFrameConstraint = new FrameFem3dConstraint (myFrame, elem);
      }
   }

   public void getDynamicComponents (
      List<DynamicComponent> active,
      List<DynamicComponent> attached, 
      List<DynamicComponent> parametric) {

      super.getDynamicComponents (active, attached, parametric);
      if (myFrameRelativeP) {
         if (myFrame.isActive()) {
            active.add (myFrame);
         }
         else {
            parametric.add (myFrame);
         }
      }
      else {
         attached.add (myFrame);
      }
   }

   public void addGeneralMassBlocks (SparseBlockMatrix M) {
      if (myFrameRelativeP && useFrameRelativeCouplingMasses) {
         int bi = myFrame.getSolveIndex();
         if (bi != -1) {
            for (int i=0; i<myNodes.size(); i++) {
               int bj = myNodes.get(i).getSolveIndex();
               if (bj != -1) {
                  M.addBlock (bi, bj, new Matrix6x3Block());
                  M.addBlock (bj, bi, new Matrix3x6Block());
               }
            }
         }
      }
   }

   /**
    * Computes the coupling mass between this model's frame coordinates and a
    * specific frame-relative node. This is a 3x6 matrix with the form
    *
    * [ m R^T   - m R^T [c] ]
    *
    * where R is the frame's orientation, c is the node's local position (
    * rotated into frame coodinates), and m is the node's mass.
    */
   private void setCouplingMass (
      Matrix3x6Block blk, double m, RotationMatrix3d R, Vector3d c) {

      blk.m00 = m*R.m00;
      blk.m01 = m*R.m10;
      blk.m02 = m*R.m20;
      blk.m10 = m*R.m01;
      blk.m11 = m*R.m11;
      blk.m12 = m*R.m21;
      blk.m20 = m*R.m02;
      blk.m21 = m*R.m12;
      blk.m22 = m*R.m22;

      double x = m*c.x;
      double y = m*c.y;
      double z = m*c.z;

      blk.m03 = y*R.m20 - z*R.m10;
      blk.m13 = y*R.m21 - z*R.m11;
      blk.m23 = y*R.m22 - z*R.m12;
      blk.m04 = z*R.m00 - x*R.m20;
      blk.m14 = z*R.m01 - x*R.m21;
      blk.m24 = z*R.m02 - x*R.m22;
      blk.m05 = x*R.m10 - y*R.m00;
      blk.m15 = x*R.m11 - y*R.m01;
      blk.m25 = x*R.m12 - y*R.m02;
   }

   /**
    * Scale the masses of the nodes that are connected to the frame,
    * in order to ensure that the mass matrix is non-singular.
    */
   private void scaleFrameNodeMasses (
      SparseBlockMatrix M, VectorNd f, double s) {

      int bf = myFrame.getSolveIndex();
      FemNode3d[] nodes = myFrameConstraint.getElement().getNodes();
      double[] fbuf = f.getBuffer();

      int bk;
      for (int k=0; k<nodes.length; k++) {
         if ((bk = nodes[k].getSolveIndex()) != -1) {
            M.getBlock (bk, bk).scale (s);
            M.getBlock (bf, bk).scale (s);
            M.getBlock (bk, bf).scale (s);

            // scale fictitious force terms for node
            int idx = M.getBlockRowOffset (bk);
            fbuf[idx++] *= s;
            fbuf[idx++] *= s;
            fbuf[idx++] *= s;
         }
      }
   }

   @Override
   public void getMassMatrixValues (SparseBlockMatrix M, VectorNd f, double t) {

      int bk;

      for (int k=0; k<myNodes.size(); k++) {
         FemNode3d n = myNodes.get(k);
         if ((bk = n.getSolveIndex()) != -1) {
            n.getEffectiveMass (M.getBlock (bk, bk), t);
            n.getEffectiveMassForces (f, t, M.getBlockRowOffset (bk));
         }
      }

      if (myFrameRelativeP) {

         Vector3d wbod = new Vector3d(); // angular velocity in body coords
         RotationMatrix3d R = myFrame.getPose().R;
         double[] fbuf = f.getBuffer();

         wbod.inverseTransform (R, myFrame.getVelocity().w);
         Vector3d w = myFrame.getVelocity().w;

         // update inertia in Frame
         double mass = 0;
         Point3d com = new Point3d();
         SymmetricMatrix3d J = new SymmetricMatrix3d();

         // extra fictitious forces for spatial inertia due to nodal velocity
         Vector3d fv = new Vector3d();
         Vector3d fw = new Vector3d();
         Vector3d fn = new Vector3d();
         Vector3d tmp = new Vector3d();

         Point3d c = new Point3d(); // local node position rotated to world
         Vector3d v = new Vector3d(); // local node velocity rotated to world

         int bf = myFrame.getSolveIndex();

         for (int k=0; k<myNodes.size(); k++) {
            FemNode3d n = myNodes.get(k);

            if ((bk = n.getSolveIndex()) != -1) {
               c.transform (R, n.getLocalPosition());
               v.transform (R, n.getLocalVelocity());
               double m = n.getEffectiveMass();
               //System.out.println ("m " + k + " " + m);
               com.scaledAdd (m, c);
               mass += m;
               SpatialInertia.addPointRotationalInertia (J, m, c);

               if (useFrameRelativeCouplingMasses) {
                  Matrix3x6Block blk   = (Matrix3x6Block)M.getBlock (bk, bf);
                  Matrix6x3Block blkT  = (Matrix6x3Block)M.getBlock (bf, bk);
                  setCouplingMass (blk, m, R, c);

                  blkT.transpose (blk);

                  // compute fictitious forces for nodes, and accumulate nodal
                  // velocity fictitious force terms for spatial inertia

                  tmp.cross (w, v);        // tmp = 2*m (w X v)
                  tmp.scale (2*m);

                  fv.add (tmp);               // fv += 2*m (w X v)
                  fw.crossAdd (c, tmp, fw);  // fw += 2*m (c X w X v)

                  fn.set (tmp);               // fn = 2*m (w X v)

                  tmp.cross (w, c);        // tmp = m*w X c
                  tmp.scale (m);
                  fn.crossAdd (w, tmp, fn);// fn += m (w X w X c)
                  fn.inverseTransform (R);

                  // set fictitious force terms for node
                  int idx = M.getBlockRowOffset (bk);
                  fbuf[idx++] = -fn.x;
                  fbuf[idx++] = -fn.y;
                  fbuf[idx++] = -fn.z;
               }
            }
         }

         com.scale (1/mass);
         SpatialInertia.addPointRotationalInertia (J, -mass, com);

         SpatialInertia S = new SpatialInertia();
         S.set (mass, J, com);
         S.inverseTransform (R); // Frame keeps inertia in local coords
         myFrame.setInertia (S);

         myFrame.getMass (M.getBlock (bf, bf), t);
         myFrame.getEffectiveMassForces (f, t, M.getBlockRowOffset (bf));

         if (useFrameRelativeCouplingMasses) {
            int idx = M.getBlockRowOffset (bf);
            fbuf[idx++] -= fv.x;
            fbuf[idx++] -= fv.y;
            fbuf[idx++] -= fv.z;
            fbuf[idx++] -= fw.x;
            fbuf[idx++] -= fw.y;
            fbuf[idx++] -= fw.z;
         }

         if (frameMassFraction != 0) {
            scaleFrameNodeMasses (M, f, 1.0-frameMassFraction);
         }
      }
   }

   private void zero6Vector (double[] vec) {
      vec[0] = 0;
      vec[1] = 0;
      vec[2] = 0;
      vec[3] = 0;
      vec[4] = 0;
      vec[5] = 0;
   }

   private void zero3Vector (double[] vec) {
      vec[0] = 0;
      vec[1] = 0;
      vec[2] = 0;
   }

   private void scaledAdd (Wrench wr, double s, double[] vec, int idx) {
      wr.f.x += s*vec[idx++];
      wr.f.y += s*vec[idx++];
      wr.f.z += s*vec[idx++];
      wr.m.x += s*vec[idx++];
      wr.m.y += s*vec[idx++];
      wr.m.z += s*vec[idx++];
   }

   private void setFromTwist (double[] vec, int idx, Twist tw) {
      vec[idx++] = tw.v.x;
      vec[idx++] = tw.v.y;
      vec[idx++] = tw.v.z;
      vec[idx++] = tw.w.x;
      vec[idx++] = tw.w.y;
      vec[idx++] = tw.w.z;
   }

   @Override
   public void mulInverseMass (
      SparseBlockMatrix M, VectorNd a, VectorNd f) {

      double[] abuf = a.getBuffer();
      double[] fbuf = f.getBuffer();
      int asize = a.size();

      if (M.getAlignedBlockRow (asize) == -1) {
         throw new IllegalArgumentException (
            "size of 'a' not block aligned with 'M'");
      }
      if (f.size() < asize) {
         throw new IllegalArgumentException (
            "size of 'f' is less than the size of 'a'");
      }
      int bf = myFrame.getSolveIndex();
      int bk;

      if (myFrameRelativeP && bf < asize) {
         int fidx = M.getBlockRowOffset (bf);
         Wrench wtmp = new Wrench();
         double[] tmp6 = new double[6];
         for (int i=0; i<myNodes.size(); i++) {
            FemNode3d n = myNodes.get(i);
            if ((bk=n.getSolveIndex()) != -1) {
               int idx = M.getBlockRowOffset (bk);
               if (idx < asize) {
                  MatrixBlock Mfk = M.getBlock (bf, bk);
                  zero6Vector (tmp6);
                  Mfk.mulAdd (tmp6, 0, fbuf, idx);
                  Matrix3x3Block Mkk = (Matrix3x3Block)M.getBlock(bk, bk);
                  // XXX do we want to use n.mulInverseEffectiveMass?
                  scaledAdd (wtmp, -1/Mkk.m00, tmp6, 0);
               }
            }
         }
         scaledAdd (wtmp, 1, fbuf, fidx);
         // XXX do we need to use getBlock (bf, bf)???
         Matrix6dBlock Mff = (Matrix6dBlock)M.getBlock (bf, bf);
         SpatialInertia S = new SpatialInertia ();
         S.set (Mff);
         Twist ttmp = new Twist();
         S.mulInverse (ttmp, wtmp);
         setFromTwist (abuf, fidx, ttmp);
         double[] tmp3 = new double[3];
         for (int i=0; i<myNodes.size(); i++) {
            FemNode3d n = myNodes.get(i);
            if ((bk=n.getSolveIndex()) != -1) {
               int idx = M.getBlockRowOffset (bk);
               if (idx < asize) {
                  MatrixBlock Mkf = M.getBlock (bk, bf);
                  Matrix3x3Block Mkk = (Matrix3x3Block)M.getBlock(bk, bk);
                  double minv = 1/Mkk.m00;
                  zero3Vector (tmp3);
                  Mkf.mulAdd (tmp3, 0, abuf, fidx);
                  abuf[idx++] = minv*(fbuf[idx] - tmp3[0]);
                  abuf[idx++] = minv*(fbuf[idx] - tmp3[1]);
                  abuf[idx++] = minv*(fbuf[idx] - tmp3[2]);
               }
            }
         }
      }
      else {
         for (int i=0; i<myNodes.size(); i++) {
            FemNode3d n = myNodes.get(i);
            if ((bk=n.getSolveIndex()) != -1) {
               int idx = M.getBlockRowOffset (bk);
               if (idx < asize) {
                  n.mulInverseEffectiveMass (
                     M.getBlock(bk, bk), abuf, fbuf, idx);
               }
            }
         }
      }
   }

   /* --- Misc Methods --- */

   public void dispose() {
   }

}<|MERGE_RESOLUTION|>--- conflicted
+++ resolved
@@ -1937,47 +1937,8 @@
             0 * e.myLagrangePressures[0]);
          myRinv.set(0, 0, scale*imat.getEffectiveModulus(Jpartial) / restVol);
       }
-<<<<<<< HEAD
-=======
-      // BVTree bvt = getSurfaceMesh().getBVTree();
-      // if (bvt != null) {
-      //    list.addIfVisible (bvt);
-      // }
-            
-      updateStressPlotRange();
-
-      myAuxiliaryMaterialList.prerender(list);
    }
    
-   /**
-    * Return BV tree for those who know what to do with it
-    */
-   @Override
-   public BVTree getBVTree () {
-      return super.getBVTree ();
-   }
-
-   public void getSelection(LinkedList<Object> list, int qid) {
-      super.getSelection(list, qid);
-   }
-
-   protected void doclear() {
-      super.doclear();
-      myElements.clear();
-      myNodes.clear();
-      myAuxiliaryMaterialList.removeAll();
-      clearMeshComps();
-   }
-
-   public void scan(ReaderTokenizer rtok, Object ref) throws IOException {
-      doclear();
-      setDefaultValues();
-      super.scan(rtok, ref);
-      invalidateStressAndStiffness();
-      notifyStructureChanged(this);
->>>>>>> d0f658f2
-   }
-
    private void updateNodalRestVolumes() {
 
       for (FemNode3d n : myNodes) {
@@ -4631,4 +4592,12 @@
    public void dispose() {
    }
 
+   /**
+    * Return BV tree for those who know what to do with it
+    */
+   @Override
+   public BVTree getBVTree () {
+      return super.getBVTree ();
+   }
+
 }