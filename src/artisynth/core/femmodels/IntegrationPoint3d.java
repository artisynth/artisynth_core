--- conflicted
+++ resolved
@@ -22,11 +22,7 @@
 public class IntegrationPoint3d {
 
    protected Matrix3d F;              // transient
-<<<<<<< HEAD
-   protected double detF;             // transient
-=======
    // protected double detF;             // transient
->>>>>>> c2327b6c
    // protected double avgp;             // transient  can remove
 
    protected SymmetricMatrix3d sigma; // transient  removed from TriRemesher
@@ -207,14 +203,6 @@
       computeJacobian (J, nodes);
       return J.determinant();
    }
-<<<<<<< HEAD
-
-   /**
-    * Computes the current Jacobian and deformation gradient
-    * at this integration point.
-    * 
-    * @param J returns the Jacobian
-=======
 
 //   /**
 //    * Computes the current Jacobian and deformation gradient
@@ -236,30 +224,6 @@
    /**
     * Computes the current deformation gradient at this integration point.
     * 
->>>>>>> c2327b6c
-    * @param F returns the deformation gradient
-    * @param nodes FEM nodes, used to obtain the element node positions
-    * @param invJ0 inverse rest position Jacobian
-    * @return determinant of F
-    */
-<<<<<<< HEAD
-   public double computeJacobianAndGradient (
-      Matrix3d J, Matrix3d F, FemNode3d[] nodes, Matrix3d invJ0) {
-      computeJacobian (J, nodes);
-      F.mul (J, invJ0);
-=======
-   public double computeGradient (
-      Matrix3d F, FemNode3d[] nodes, Matrix3d invJ0) {
-      computeJacobian (F, nodes); // compute J in F
-      F.mul (F, invJ0);
->>>>>>> c2327b6c
-      return F.determinant();
-   }
-
-   /**
-<<<<<<< HEAD
-    * Computes the current deformation gradient at this integration point.
-    * 
     * @param F returns the deformation gradient
     * @param nodes FEM nodes, used to obtain the element node positions
     * @param invJ0 inverse rest position Jacobian
@@ -283,18 +247,6 @@
       computeJacobian (invJ, nodes);
       return invJ.fastInvert(invJ);
    }
-=======
-    * Computes the current inverse Jacobian at this integration point.
-    * 
-    * @param invJ returns the inverse Jacobian
-    * @param nodes FEM nodes, used to obtain the element node positions
-    * @return determinant of the Jacobian
-    */
-   public double computeInverseJacobian (Matrix3d invJ, FemNode3d[] nodes) {
-      computeJacobian (invJ, nodes);
-      return invJ.fastInvert(invJ);
-   }
->>>>>>> c2327b6c
    
 //   public void computeJacobianAndGradient (FemNode3d[] nodes, Matrix3d invJ0) {
 //      myJ.setZero();
