--- conflicted
+++ resolved
@@ -67,12 +67,12 @@
       setElementClass (ElementClass.VOLUMETRIC); // XXX default volumetric
    }
 
-   protected void setElementClass(ElementClass type) {
-      myElemType = type;
+   protected void setElementClass (ElementClass elemClass) {
+      myElemClass = elemClass;
    }
    
    public ElementClass getElementClass() {
-      return myElemType;
+      return myElemClass;
    }
    
    /**
@@ -126,12 +126,8 @@
 	 pnt.setShapeGrad (i, dNds);
       }
       pnt.setShapeWeights (shapeWeights);
-<<<<<<< HEAD
-      pnt.myElemClass = elem.getElementClass();
+      pnt.setElementClass (elem.getElementClass());
       pnt.myElem = elem;
-=======
-      pnt.setElementClass (elem.getElementClass());
->>>>>>> 94dbd3f5
       if (npvals > 0) {
          for (int i=0; i<npvals; i++) {
             pressureWeights.set (i, ((FemElement3d)elem).getH (i, coords));
