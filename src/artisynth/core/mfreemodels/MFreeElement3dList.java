/**
 * Copyright (c) 2014, by the Authors: Antonio Sanchez (UBC)
 *
 * This software is freely available under a 2-clause BSD license. Please see
 * the LICENSE file in the ArtiSynth distribution directory for details.
 */
package artisynth.core.mfreemodels;

import java.util.LinkedList;

import maspack.render.RenderList;
import maspack.render.RenderProps;
import maspack.render.Renderer;
import artisynth.core.modelbase.RenderableComponentList;
import artisynth.core.util.ClassAliases;

public class MFreeElement3dList extends RenderableComponentList<MFreeElement3d> {
   protected static final long serialVersionUID = 1;

   public MFreeElement3dList () {
      this (null, null);
   }
   
   public MFreeElement3dList (String name, String shortName) {
      super (MFreeElement3d.class, name, shortName);
      setRenderProps (createRenderProps());
   }
   
   public boolean hasParameterizedType() {
      return false;
   }
   
   /* ======== Renderable implementation ======= */

   public RenderProps createRenderProps() {
      return RenderProps.createLineFaceProps (this);
   }

   boolean addElementsInPrerender = true;

   public void prerender (RenderList list) {
      if (addElementsInPrerender) {
         // add elements with their own renderProps inside prerender, as
         // usual. We add the selected elements first, so that they
         // will render first and be more visible.
         for (int i = 0; i < size(); i++) {
            MFreeElement3d elem = get (i);
            if (elem.isSelected() && elem.getRenderProps() != null) {
               list.addIfVisible (elem);
            }
         }
         for (int i = 0; i < size(); i++) {
            MFreeElement3d elem = get (i);
            if (!elem.isSelected() && elem.getRenderProps() != null) {
               list.addIfVisible (elem);
            }
         }
      }
   }

   public boolean rendersSubComponents() {
      return true;
   }

<<<<<<< HEAD
   private void dorender (Renderer renderer, boolean selected) {

=======
   private void dorender (GLRenderer renderer, boolean selected) {
      //GL2 gl = renderer.getGL2().getGL2();
>>>>>>> c5502de3
      if (!addElementsInPrerender) {
         // we render all elements ourselves, taking care to render selected
         // elements first. This provides the maximum visibility for selected
         // elements, but means the transparency won't work properly.
         for (int i = 0; i < size(); i++) {
            MFreeElement3d elem = get (i);
            if (elem.isSelected() == selected &&
                elem.getRenderProps() != null &&
                elem.getRenderProps().isVisible()) {
               if (renderer.isSelecting()) {
                  if (renderer.isSelectable (elem)) {
                     renderer.beginSelectionQuery (i);
                     elem.render (renderer, 0);
                     renderer.endSelectionQuery ();
                  }
               }
               else {
                  elem.render (renderer, 0);
               }
            }
         }
      }      
   }

   public void render (Renderer renderer, int flags) {
      dorender (renderer, /*selected=*/true);
      dorender (renderer, /*selected=*/false);
      
      renderer.setMaterialAndShading (
         myRenderProps, myRenderProps.getFaceMaterial(), false);
      for (int i = 0; i < size(); i++) {
         double widgetSize;
         MFreeElement3d elem = get (i);
         if (elem.getRenderProps() == null &&
             elem.isSelected() == isSelected() &&
             elem.getElementWidgetSize() > 0) {
            if (renderer.isSelecting()) {
               if (renderer.isSelectable (elem)) {
                  renderer.beginSelectionQuery (i);
                  elem.renderWidget (renderer, myRenderProps, 0);
                  renderer.endSelectionQuery ();
               }
            }
            else {
               maspack.render.Material mat = myRenderProps.getFaceMaterial();
               renderer.updateMaterial (myRenderProps, mat, elem.isSelected());
               elem.renderWidget (renderer, myRenderProps, 0);
            }
         }
      }
      renderer.restoreShading (myRenderProps);
      
   }

   /**
    * {@inheritDoc}
    */
   public boolean isSelectable() {
      return true;
   }

   public int numSelectionQueriesNeeded() {
      return size();
   }

   public void getSelection (LinkedList<Object> list, int qid) {
      if (qid >= 0 && qid < size()) {
         list.addLast (get (qid));
      }
   }
   
   public MFreeElement3d newComponent (String classId)
      throws InstantiationException, IllegalAccessException {
      if (classId == null) {
         return null;
      }
      else {
         return (MFreeElement3d)ClassAliases.newInstance (
            classId, MFreeElement3d.class);
      }
   }
}<|MERGE_RESOLUTION|>--- conflicted
+++ resolved
@@ -62,13 +62,7 @@
       return true;
    }
 
-<<<<<<< HEAD
    private void dorender (Renderer renderer, boolean selected) {
-
-=======
-   private void dorender (GLRenderer renderer, boolean selected) {
-      //GL2 gl = renderer.getGL2().getGL2();
->>>>>>> c5502de3
       if (!addElementsInPrerender) {
          // we render all elements ourselves, taking care to render selected
          // elements first. This provides the maximum visibility for selected
