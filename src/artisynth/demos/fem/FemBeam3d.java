--- conflicted
+++ resolved
@@ -117,13 +117,8 @@
    }
 
    public void build (String[] args) {
-<<<<<<< HEAD
-      //build ("hex", 8, 4, /*options=*/0); // ADD_BLOCKS
-      build ("hex", 48, 24, /*options=*/0); // ADD_BLOCKS
-=======
       build ("hex", 8, 4, /*options=*/0); // ADD_BLOCKS
       //build ("hex", 48, 24, /*options=*/0); // ADD_BLOCKS
->>>>>>> c2327b6c
 
       myMechMod.setIntegrator (Integrator.Trapezoidal);
       myFemMod.setMaterial (new MooneyRivlinMaterial());
