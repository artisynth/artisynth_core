--- conflicted
+++ resolved
@@ -28,11 +28,7 @@
 import com.jogamp.opengl.*;
 
 import maspack.render.*;
-<<<<<<< HEAD
-import maspack.render.GL.GLViewer;
-=======
 import maspack.widgets.GuiUtils;
->>>>>>> c5502de3
 
 //import artisynth.core.mechmodels.DynamicMechComponent.Activity;
 
@@ -274,8 +270,6 @@
 
    ControlPanel myControlPanel;
 
-   GLViewer myViewer;
-
    public void addProbes (MechModel mech) {
       try {
          NumericInputProbe inprobe =
