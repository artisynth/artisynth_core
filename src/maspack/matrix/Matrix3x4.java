--- conflicted
+++ resolved
@@ -894,20 +894,7 @@
       m23 = M.m32;
    }
 
-   /**
-    * Creates a clone of this matrix.
-    */
-   public Matrix3x4 clone() {
-      try {
-         return (Matrix3x4)super.clone();
-      }
-      catch (CloneNotSupportedException e) { // shouldn't happen
-         throw new InternalErrorException ("clone failed for " + getClass());
-      }
-   }
-
-<<<<<<< HEAD
-   /**
+/**
     * Multiples this matrix by the vector v1 and places the result in vr
     * @param vr result of multiplication
     * @param v1 vector to transform
@@ -916,7 +903,20 @@
       vr.x = m00*v1.x + m01*v1.y + m02*v1.z + m03*v1.w;
       vr.y = m10*v1.x + m11*v1.y + m12*v1.z + m13*v1.w;
       vr.z = m20*v1.x + m21*v1.y + m22*v1.z + m23*v1.w;
-=======
+   }
+
+   /**
+    * Creates a clone of this matrix.
+    */
+   public Matrix3x4 clone() {
+      try {
+         return (Matrix3x4)super.clone();
+      }
+      catch (CloneNotSupportedException e) { // shouldn't happen
+         throw new InternalErrorException ("clone failed for " + getClass());
+      }
+   }
+
    /* VectorObject implementation. It is currently necessary to define the
     * scale and add methods as scaleObj(), addObj(), and scaledAddObj(), since
     * the corresponding scale(), add() and scaledAdd() methods have
@@ -950,6 +950,5 @@
     */
    public boolean epsilonEquals (Matrix3x4 M1, double tol) {
       return epsilonEquals (M1, tol);
->>>>>>> ad48322e
    }
 }